//
//  ========================================================================
//  Copyright (c) 1995-2017 Mort Bay Consulting Pty. Ltd.
//  ------------------------------------------------------------------------
//  All rights reserved. This program and the accompanying materials
//  are made available under the terms of the Eclipse Public License v1.0
//  and Apache License v2.0 which accompanies this distribution.
//
//      The Eclipse Public License is available at
//      http://www.eclipse.org/legal/epl-v10.html
//
//      The Apache License v2.0 is available at
//      http://www.opensource.org/licenses/apache2.0.php
//
//  You may elect to redistribute this code under either of these licenses.
//  ========================================================================
//

package org.eclipse.jetty.websocket.client;

import java.io.IOException;
import java.net.CookieStore;
import java.net.SocketAddress;
import java.net.URI;
import java.util.Collections;
import java.util.HashSet;
import java.util.Locale;
import java.util.Set;
import java.util.concurrent.Executor;
import java.util.concurrent.Future;
import java.util.concurrent.ThreadLocalRandom;

import org.eclipse.jetty.client.HttpClient;
import org.eclipse.jetty.io.ByteBufferPool;
import org.eclipse.jetty.io.MappedByteBufferPool;
import org.eclipse.jetty.util.DecoratedObjectFactory;
import org.eclipse.jetty.util.StringUtil;
import org.eclipse.jetty.util.component.ContainerLifeCycle;
import org.eclipse.jetty.util.component.LifeCycle;
import org.eclipse.jetty.util.log.Log;
import org.eclipse.jetty.util.log.Logger;
import org.eclipse.jetty.util.ssl.SslContextFactory;
import org.eclipse.jetty.util.thread.Scheduler;
import org.eclipse.jetty.util.thread.ShutdownThread;
import org.eclipse.jetty.websocket.api.Session;
import org.eclipse.jetty.websocket.api.WebSocketPolicy;
import org.eclipse.jetty.websocket.api.extensions.ExtensionConfig;
import org.eclipse.jetty.websocket.api.extensions.ExtensionFactory;
import org.eclipse.jetty.websocket.client.io.ConnectionManager;
import org.eclipse.jetty.websocket.client.io.UpgradeListener;
import org.eclipse.jetty.websocket.client.masks.Masker;
import org.eclipse.jetty.websocket.client.masks.RandomMasker;
import org.eclipse.jetty.websocket.common.SessionFactory;
import org.eclipse.jetty.websocket.common.WebSocketSession;
import org.eclipse.jetty.websocket.common.WebSocketSessionFactory;
<<<<<<< HEAD
=======
import org.eclipse.jetty.websocket.common.events.EventDriverFactory;
>>>>>>> 3b1d33e9
import org.eclipse.jetty.websocket.common.extensions.WebSocketExtensionFactory;
import org.eclipse.jetty.websocket.common.scopes.SimpleContainerScope;
import org.eclipse.jetty.websocket.common.scopes.WebSocketContainerScope;

/**
 * WebSocketClient provides a means of establishing connections to remote websocket endpoints.
 */
public class WebSocketClient extends ContainerLifeCycle implements WebSocketContainerScope
{
    private static final Logger LOG = Log.getLogger(WebSocketClient.class);

<<<<<<< HEAD
    private final WebSocketPolicy containerPolicy;
    private final SslContextFactory sslContextFactory;
    private final WebSocketExtensionFactory extensionRegistry;
    private boolean daemon = false;
    private SessionFactory sessionFactory;
    private ByteBufferPool bufferPool;
    private Executor executor;
    private DecoratedObjectFactory objectFactory;
    private Scheduler scheduler;
    private CookieStore cookieStore;
    private ConnectionManager connectionManager;
=======
    // From HttpClient
    private final HttpClient httpClient;

    //
    private final WebSocketContainerScope containerScope;
    private final WebSocketExtensionFactory extensionRegistry;
    private final EventDriverFactory eventDriverFactory;
    private final SessionFactory sessionFactory;
>>>>>>> 3b1d33e9
    private Masker masker;

    private final int id = ThreadLocalRandom.current().nextInt();

    /**
     * Instantiate a WebSocketClient with defaults
     */
    public WebSocketClient()
    {
        // Create synthetic HttpClient
        this(new HttpClient());
        addBean(this.httpClient);
    }

    /**
     * Instantiate a WebSocketClient using HttpClient for defaults
     *
     * @param httpClient
     *            the HttpClient to base internal defaults off of
     */
    public WebSocketClient(HttpClient httpClient)
    {
        this(httpClient,new DecoratedObjectFactory());
    }

    /**
     * Instantiate a WebSocketClient using HttpClient for defaults
     *
     * @param httpClient
     *            the HttpClient to base internal defaults off of
     * @param objectFactory
     *            the DecoratedObjectFactory for all client instantiated classes
     */
    public WebSocketClient(HttpClient httpClient, DecoratedObjectFactory objectFactory)
    {
        this.containerScope = new SimpleContainerScope(WebSocketPolicy.newClientPolicy(),new MappedByteBufferPool(),objectFactory);
        this.httpClient = httpClient;
        this.extensionRegistry = new WebSocketExtensionFactory(containerScope);
        this.masker = new RandomMasker();
        this.eventDriverFactory = new EventDriverFactory(containerScope);
        this.sessionFactory = new WebSocketSessionFactory(containerScope);
    }

    /**
     * Create a new WebSocketClient
     *
     * @param executor
     *            the executor to use
     * @deprecated use {@link #WebSocketClient(HttpClient)} instead
     */
    @Deprecated
    public WebSocketClient(Executor executor)
    {
        this(null,executor);
    }

    /**
     * Create a new WebSocketClient
     *
     * @param bufferPool
     *            byte buffer pool to use
     * @deprecated use {@link #WebSocketClient(HttpClient)} instead
     */
    @Deprecated
    public WebSocketClient(ByteBufferPool bufferPool)
    {
        this(null,null,bufferPool);
    }

    /**
     * Create a new WebSocketClient
     *
     * @param sslContextFactory
     *            ssl context factory to use
     */
    public WebSocketClient(SslContextFactory sslContextFactory)
    {
        this(sslContextFactory,null);
    }

    /**
     * Create a new WebSocketClient
     *
     * @param sslContextFactory
     *            ssl context factory to use
     * @param executor
     *            the executor to use
     * @deprecated use {@link #WebSocketClient(HttpClient)} instead
     */
    @Deprecated
    public WebSocketClient(SslContextFactory sslContextFactory, Executor executor)
    {
        this(sslContextFactory,executor,new MappedByteBufferPool());
    }

    /**
     * Create WebSocketClient other Container Scope, to allow sharing of
     * internal features like Executor, ByteBufferPool, SSLContextFactory, etc.
     *
     * @param scope
     *            the Container Scope
     */
    public WebSocketClient(WebSocketContainerScope scope)
    {
        this(scope.getSslContextFactory(),scope.getExecutor(),scope.getBufferPool(),scope.getObjectFactory());
    }

    /**
     * Create WebSocketClient other Container Scope, to allow sharing of
     * internal features like Executor, ByteBufferPool, SSLContextFactory, etc.
     *
     * @param scope
     *            the Container Scope
     * @param sslContextFactory
     *            SSL ContextFactory to use in preference to one from
     *            {@link WebSocketContainerScope#getSslContextFactory()}
     */
    public WebSocketClient(WebSocketContainerScope scope, SslContextFactory sslContextFactory)
    {
<<<<<<< HEAD
        this.containerPolicy = scope.getPolicy();
        this.sslContextFactory = sslContextFactory;
        this.objectFactory = scope.getObjectFactory();
        this.extensionRegistry = new WebSocketExtensionFactory(this);
        this.masker = new RandomMasker();
    
        setExecutor(scope.getExecutor());
        setBufferPool(scope.getBufferPool());
        
        if (scope instanceof LifeCycle)
        {
            addBean(scope);
        }
        else
        {
            if (sslContextFactory != null)
                addBean(sslContextFactory);
            addBean(this.executor);
            addBean(this.sslContextFactory);
            addBean(this.bufferPool);
        }
=======
        this(sslContextFactory,scope.getExecutor(),scope.getBufferPool(),scope.getObjectFactory());
>>>>>>> 3b1d33e9
    }

    /**
     * Create WebSocketClient using sharing instances of SSLContextFactory
     * Executor, and ByteBufferPool
     *
     * @param sslContextFactory
     *            shared SSL ContextFactory
     * @param executor
     *            shared Executor
     * @param bufferPool
     *            shared ByteBufferPool
     */
    public WebSocketClient(SslContextFactory sslContextFactory, Executor executor, ByteBufferPool bufferPool)
    {
        this(sslContextFactory,executor,bufferPool,new DecoratedObjectFactory());
    }

    /**
     * Create WebSocketClient using sharing instances of SSLContextFactory
     * Executor, and ByteBufferPool
     *
     * @param sslContextFactory
     *            shared SSL ContextFactory
     * @param executor
     *            shared Executor
     * @param bufferPool
     *            shared ByteBufferPool
     * @param objectFactory
     *            shared DecoratedObjectFactory
     */
    private WebSocketClient(SslContextFactory sslContextFactory, Executor executor, ByteBufferPool bufferPool, DecoratedObjectFactory objectFactory)
    {
<<<<<<< HEAD
        this.containerPolicy = WebSocketPolicy.newClientPolicy();
        this.sslContextFactory = sslContextFactory;
        this.objectFactory = objectFactory;
        this.extensionRegistry = new WebSocketExtensionFactory(this);
        this.masker = new RandomMasker();
    
        setExecutor(executor);
        setBufferPool(bufferPool);
        
        if(sslContextFactory!=null)
            addBean(sslContextFactory);
        addBean(this.executor);
        addBean(this.sslContextFactory);
        addBean(this.bufferPool);
=======
        this.httpClient = new HttpClient(sslContextFactory);
        this.httpClient.setExecutor(executor);
        this.httpClient.setByteBufferPool(bufferPool);
        addBean(this.httpClient);
        
        this.containerScope = new SimpleContainerScope(WebSocketPolicy.newClientPolicy(), bufferPool, objectFactory);

        this.extensionRegistry = new WebSocketExtensionFactory(containerScope);

        this.masker = new RandomMasker();
        this.eventDriverFactory = new EventDriverFactory(containerScope);
        this.sessionFactory = new WebSocketSessionFactory(containerScope);
    }

    /**
     * Create WebSocketClient based on pre-existing Container Scope, to allow sharing of
     * internal features like Executor, ByteBufferPool, SSLContextFactory, etc.
     *
     * @param scope
     *            the Container Scope
     * @param eventDriverFactory
     *            the EventDriver Factory to use
     * @param sessionFactory
     *            the SessionFactory to use
     */
    public WebSocketClient(WebSocketContainerScope scope, EventDriverFactory eventDriverFactory, SessionFactory sessionFactory)
    {
        this.containerScope = scope;
        SslContextFactory sslContextFactory = scope.getSslContextFactory();
        if(sslContextFactory == null)
        {
            sslContextFactory = new SslContextFactory();
        }
        this.httpClient = new HttpClient(sslContextFactory);
        this.httpClient.setExecutor(scope.getExecutor());
        addBean(this.httpClient);

        this.extensionRegistry = new WebSocketExtensionFactory(containerScope);

        this.masker = new RandomMasker();
        this.eventDriverFactory = eventDriverFactory;
        this.sessionFactory = sessionFactory;
>>>>>>> 3b1d33e9
    }

    public Future<Session> connect(Object websocket, URI toUri) throws IOException
    {
        ClientUpgradeRequest request = new ClientUpgradeRequest(toUri);
        request.setRequestURI(toUri);
        request.setLocalEndpoint(websocket);

        return connect(websocket,toUri,request);
    }

    /**
     * Connect to remote websocket endpoint
     *
     * @param websocket
     *            the websocket object
     * @param toUri
     *            the websocket uri to connect to
     * @param request
     *            the upgrade request information
     * @return the future for the session, available on success of connect
     * @throws IOException
     *             if unable to connect
     */
    public Future<Session> connect(Object websocket, URI toUri, ClientUpgradeRequest request) throws IOException
    {
        return connect(websocket,toUri,request,(UpgradeListener)null);
    }

    /**
     * Connect to remote websocket endpoint
     *
     * @param websocket
     *            the websocket object
     * @param toUri
     *            the websocket uri to connect to
     * @param request
     *            the upgrade request information
     * @param upgradeListener
     *            the upgrade listener
     * @return the future for the session, available on success of connect
     * @throws IOException
     *             if unable to connect
     */
    public Future<Session> connect(Object websocket, URI toUri, ClientUpgradeRequest request, UpgradeListener upgradeListener) throws IOException
    {
        /* Note: UpgradeListener is used by javax.websocket.ClientEndpointConfig.Configurator
         * See: org.eclipse.jetty.websocket.jsr356.JsrUpgradeListener
         */
        if (!isStarted())
        {
            throw new IllegalStateException(WebSocketClient.class.getSimpleName() + "@" + this.hashCode() + " is not started");
        }

        // Validate websocket URI
        if (!toUri.isAbsolute())
        {
            throw new IllegalArgumentException("WebSocket URI must be absolute");
        }

        if (StringUtil.isBlank(toUri.getScheme()))
        {
            throw new IllegalArgumentException("WebSocket URI must include a scheme");
        }

        String scheme = toUri.getScheme().toLowerCase(Locale.ENGLISH);
        if (("ws".equals(scheme) == false) && ("wss".equals(scheme) == false))
        {
            throw new IllegalArgumentException("WebSocket URI scheme only supports [ws] and [wss], not [" + scheme + "]");
        }

        request.setRequestURI(toUri);
        request.setLocalEndpoint(websocket);

        // Validate Requested Extensions
        for (ExtensionConfig reqExt : request.getExtensions())
        {
            if (!extensionRegistry.isAvailable(reqExt.getName()))
            {
                throw new IllegalArgumentException("Requested extension [" + reqExt.getName() + "] is not installed");
            }
        }

        if (LOG.isDebugEnabled())
            LOG.debug("connect websocket {} to {}",websocket,toUri);

<<<<<<< HEAD
        // Grab Connection Manager
        initializeClient();
        ConnectionManager manager = getConnectionManager();

        // Create the appropriate (physical vs virtual) connection task
        ConnectPromise promise = manager.connect(this,request,websocket);

        if (upgradeListener != null)
        {
            promise.setUpgradeListener(upgradeListener);
        }

        if (LOG.isDebugEnabled())
            LOG.debug("Connect Promise: {}",promise);

        // Execute the connection on the executor thread
        executor.execute(promise);

        // Return the future
        return promise;
    }

    @Override
    protected void doStart() throws Exception
    {
        if (LOG.isDebugEnabled())
            LOG.debug("Starting {}",this);

        String name = WebSocketClient.class.getSimpleName() + "@" + hashCode();

        if (bufferPool == null)
        {
            setBufferPool(new MappedByteBufferPool());
        }

        if (scheduler == null)
        {
            scheduler = new ScheduledExecutorScheduler(name + "-scheduler",daemon);
            addBean(scheduler);
        }
=======
        init();
>>>>>>> 3b1d33e9

        WebSocketUpgradeRequest wsReq = new WebSocketUpgradeRequest(this,httpClient,request);

        wsReq.setUpgradeListener(upgradeListener);
        return wsReq.sendAsync();
    }

    @Override
    protected void doStop() throws Exception
    {
        if (LOG.isDebugEnabled())
            LOG.debug("Stopping {}",this);


        if (ShutdownThread.isRegistered(this))
        {
            ShutdownThread.deregister(this);
        }

        super.doStop();

        if (LOG.isDebugEnabled())
            LOG.debug("Stopped {}",this);
    }

    @Deprecated
    public boolean isDispatchIO()
    {
        return httpClient.isDispatchIO();
    }

    /**
     * Return the number of milliseconds for a timeout of an attempted write operation.
     *
     * @return number of milliseconds for timeout of an attempted write operation
     */
    public long getAsyncWriteTimeout()
    {
<<<<<<< HEAD
        return this.containerPolicy.getAsyncWriteTimeout();
=======
        return this.containerScope.getPolicy().getAsyncWriteTimeout();
>>>>>>> 3b1d33e9
    }

    public SocketAddress getBindAddress()
    {
        return httpClient.getBindAddress();
    }

    public ByteBufferPool getBufferPool()
    {
        return httpClient.getByteBufferPool();
    }

    @Deprecated
    public ConnectionManager getConnectionManager()
    {
        throw new UnsupportedOperationException("ConnectionManager is no longer supported");
    }

    public long getConnectTimeout()
    {
        return httpClient.getConnectTimeout();
    }

    public CookieStore getCookieStore()
    {
        return httpClient.getCookieStore();
    }
<<<<<<< HEAD
    
=======

    public EventDriverFactory getEventDriverFactory()
    {
        return eventDriverFactory;
    }

>>>>>>> 3b1d33e9
    public Executor getExecutor()
    {
        return httpClient.getExecutor();
    }

    public ExtensionFactory getExtensionFactory()
    {
        return extensionRegistry;
    }

    public Masker getMasker()
    {
        return masker;
    }

    /**
     * Get the maximum size for buffering of a binary message.
     *
     * @return the maximum size of a binary message buffer.
     */
    public int getMaxBinaryMessageBufferSize()
    {
<<<<<<< HEAD
        return this.containerPolicy.getMaxBinaryMessageBufferSize();
=======
        return getPolicy().getMaxBinaryMessageBufferSize();
>>>>>>> 3b1d33e9
    }

    /**
     * Get the maximum size for a binary message.
     *
     * @return the maximum size of a binary message.
     */
    public long getMaxBinaryMessageSize()
    {
<<<<<<< HEAD
        return this.containerPolicy.getMaxBinaryMessageSize();
=======
        return getPolicy().getMaxBinaryMessageSize();
>>>>>>> 3b1d33e9
    }

    /**
     * Get the max idle timeout for new connections.
     *
     * @return the max idle timeout in milliseconds for new connections.
     */
    public long getMaxIdleTimeout()
    {
<<<<<<< HEAD
        return this.containerPolicy.getIdleTimeout();
=======
        return getPolicy().getIdleTimeout();
>>>>>>> 3b1d33e9
    }

    /**
     * Get the maximum size for buffering of a text message.
     *
     * @return the maximum size of a text message buffer.
     */
    public int getMaxTextMessageBufferSize()
    {
<<<<<<< HEAD
        return this.containerPolicy.getMaxTextMessageBufferSize();
=======
        return getPolicy().getMaxTextMessageBufferSize();
>>>>>>> 3b1d33e9
    }

    /**
     * Get the maximum size for a text message.
     *
     * @return the maximum size of a text message.
     */
    public long getMaxTextMessageSize()
    {
<<<<<<< HEAD
        return this.containerPolicy.getMaxTextMessageSize();
=======
        return getPolicy().getMaxTextMessageSize();
>>>>>>> 3b1d33e9
    }

    public DecoratedObjectFactory getObjectFactory()
    {
        return this.containerScope.getObjectFactory();
    }

    public Set<WebSocketSession> getOpenSessions()
    {
        return Collections.unmodifiableSet(new HashSet<>(getBeans(WebSocketSession.class)));
    }

    public WebSocketPolicy getPolicy()
    {
<<<<<<< HEAD
        return this.containerPolicy;
=======
        return this.containerScope.getPolicy();
>>>>>>> 3b1d33e9
    }

    public Scheduler getScheduler()
    {
        return httpClient.getScheduler();
    }

    public SessionFactory getSessionFactory()
    {
        return sessionFactory;
    }

    /**
     * @return the {@link SslContextFactory} that manages TLS encryption
     * @see #WebSocketClient(SslContextFactory)
     */
    public SslContextFactory getSslContextFactory()
    {
        return httpClient.getSslContextFactory();
    }

    private synchronized void init() throws IOException
    {
        if (!ShutdownThread.isRegistered(this))
        {
            ShutdownThread.register(this);
        }
    }

    /**
     * Factory method for new ConnectionManager
     *
     * @return the ConnectionManager instance to use
     * @deprecated use HttpClient instead
     */
    @Deprecated
    protected ConnectionManager newConnectionManager()
    {
        throw new UnsupportedOperationException("ConnectionManager is no longer supported");
    }

    @Override
    public void onSessionClosed(WebSocketSession session)
    {
        if (LOG.isDebugEnabled())
            LOG.debug("Session Closed: {}",session);
        removeBean(session);
    }

    @Override
    public void onSessionOpened(WebSocketSession session)
    {
        if (LOG.isDebugEnabled())
            LOG.debug("Session Opened: {}",session);
        addManaged(session);
        LOG.debug("post-onSessionOpened() - {}", this);
    }

    public void setAsyncWriteTimeout(long ms)
    {
<<<<<<< HEAD
        this.containerPolicy.setAsyncWriteTimeout(ms);
=======
        getPolicy().setAsyncWriteTimeout(ms);
>>>>>>> 3b1d33e9
    }

    /**
     * @param bindAddress
     *            the address to bind to
     * @deprecated (this is a bad bad bad typo) use {@link #setBindAddress(SocketAddress)} instead
     */
    @Deprecated
    public void setBindAdddress(SocketAddress bindAddress)
    {
        setBindAddress(bindAddress);
    }

    public void setBindAddress(SocketAddress bindAddress)
    {
        this.httpClient.setBindAddress(bindAddress);
    }

    public void setBufferPool(ByteBufferPool bufferPool)
    {
        this.httpClient.setByteBufferPool(bufferPool);
    }

    /**
     * Set the timeout for connecting to the remote server.
     *
     * @param ms
     *            the timeout in milliseconds
     */
    public void setConnectTimeout(long ms)
    {
        this.httpClient.setConnectTimeout(ms);
    }

    public void setCookieStore(CookieStore cookieStore)
    {
        this.httpClient.setCookieStore(cookieStore);
    }

    public void setDaemon(boolean daemon)
    {
        // do nothing
    }

    @Deprecated
    public void setDispatchIO(boolean dispatchIO)
    {
<<<<<<< HEAD
        this.dispatchIO = dispatchIO;
=======
        this.httpClient.setDispatchIO(dispatchIO);
>>>>>>> 3b1d33e9
    }

    public void setExecutor(Executor executor)
    {
        this.httpClient.setExecutor(executor);
    }

    public void setMasker(Masker masker)
    {
        this.masker = masker;
    }

    public void setMaxBinaryMessageBufferSize(int max)
    {
<<<<<<< HEAD
        this.containerPolicy.setMaxBinaryMessageBufferSize(max);
=======
        getPolicy().setMaxBinaryMessageBufferSize(max);
>>>>>>> 3b1d33e9
    }

    /**
     * Set the max idle timeout for new connections.
     * <p>
     * Existing connections will not have their max idle timeout adjusted.
     *
     * @param ms
     *            the timeout in milliseconds
     */
    public void setMaxIdleTimeout(long ms)
    {
<<<<<<< HEAD
        this.containerPolicy.setIdleTimeout(ms);
=======
        getPolicy().setIdleTimeout(ms);
        this.httpClient.setIdleTimeout(ms);
>>>>>>> 3b1d33e9
    }

    public void setMaxTextMessageBufferSize(int max)
    {
<<<<<<< HEAD
        this.containerPolicy.setMaxTextMessageBufferSize(max);
    }

    public void setSessionFactory(SessionFactory sessionFactory)
    {
        updateBean(this.sessionFactory,sessionFactory);
        this.sessionFactory = sessionFactory;
=======
        getPolicy().setMaxTextMessageBufferSize(max);
>>>>>>> 3b1d33e9
    }

    @Override
    public void dump(Appendable out, String indent) throws IOException
    {
        dumpThis(out);
        dump(out,indent,getOpenSessions());
    }

    public HttpClient getHttpClient()
    {
        return this.httpClient;
    }

    @Override
    public String toString()
    {
        final StringBuilder sb = new StringBuilder("WebSocketClient@");
        sb.append(Integer.toHexString(id));
        sb.append("[httpClient=").append(httpClient);
        sb.append(",openSessions.size=");
        sb.append(getOpenSessions().size());
        sb.append(']');
        return sb.toString();
    }
}<|MERGE_RESOLUTION|>--- conflicted
+++ resolved
@@ -36,7 +36,6 @@
 import org.eclipse.jetty.util.DecoratedObjectFactory;
 import org.eclipse.jetty.util.StringUtil;
 import org.eclipse.jetty.util.component.ContainerLifeCycle;
-import org.eclipse.jetty.util.component.LifeCycle;
 import org.eclipse.jetty.util.log.Log;
 import org.eclipse.jetty.util.log.Logger;
 import org.eclipse.jetty.util.ssl.SslContextFactory;
@@ -53,10 +52,6 @@
 import org.eclipse.jetty.websocket.common.SessionFactory;
 import org.eclipse.jetty.websocket.common.WebSocketSession;
 import org.eclipse.jetty.websocket.common.WebSocketSessionFactory;
-<<<<<<< HEAD
-=======
-import org.eclipse.jetty.websocket.common.events.EventDriverFactory;
->>>>>>> 3b1d33e9
 import org.eclipse.jetty.websocket.common.extensions.WebSocketExtensionFactory;
 import org.eclipse.jetty.websocket.common.scopes.SimpleContainerScope;
 import org.eclipse.jetty.websocket.common.scopes.WebSocketContainerScope;
@@ -67,29 +62,14 @@
 public class WebSocketClient extends ContainerLifeCycle implements WebSocketContainerScope
 {
     private static final Logger LOG = Log.getLogger(WebSocketClient.class);
-
-<<<<<<< HEAD
-    private final WebSocketPolicy containerPolicy;
-    private final SslContextFactory sslContextFactory;
-    private final WebSocketExtensionFactory extensionRegistry;
-    private boolean daemon = false;
-    private SessionFactory sessionFactory;
-    private ByteBufferPool bufferPool;
-    private Executor executor;
-    private DecoratedObjectFactory objectFactory;
-    private Scheduler scheduler;
-    private CookieStore cookieStore;
-    private ConnectionManager connectionManager;
-=======
+    
     // From HttpClient
     private final HttpClient httpClient;
-
+    
     //
     private final WebSocketContainerScope containerScope;
     private final WebSocketExtensionFactory extensionRegistry;
-    private final EventDriverFactory eventDriverFactory;
-    private final SessionFactory sessionFactory;
->>>>>>> 3b1d33e9
+    private SessionFactory sessionFactory;
     private Masker masker;
 
     private final int id = ThreadLocalRandom.current().nextInt();
@@ -129,7 +109,6 @@
         this.httpClient = httpClient;
         this.extensionRegistry = new WebSocketExtensionFactory(containerScope);
         this.masker = new RandomMasker();
-        this.eventDriverFactory = new EventDriverFactory(containerScope);
         this.sessionFactory = new WebSocketSessionFactory(containerScope);
     }
 
@@ -164,7 +143,9 @@
      *
      * @param sslContextFactory
      *            ssl context factory to use
-     */
+     * @deprecated use {@link #WebSocketClient(HttpClient)} with its own {@link SslContextFactory}
+     */
+    @Deprecated
     public WebSocketClient(SslContextFactory sslContextFactory)
     {
         this(sslContextFactory,null);
@@ -209,31 +190,7 @@
      */
     public WebSocketClient(WebSocketContainerScope scope, SslContextFactory sslContextFactory)
     {
-<<<<<<< HEAD
-        this.containerPolicy = scope.getPolicy();
-        this.sslContextFactory = sslContextFactory;
-        this.objectFactory = scope.getObjectFactory();
-        this.extensionRegistry = new WebSocketExtensionFactory(this);
-        this.masker = new RandomMasker();
-    
-        setExecutor(scope.getExecutor());
-        setBufferPool(scope.getBufferPool());
-        
-        if (scope instanceof LifeCycle)
-        {
-            addBean(scope);
-        }
-        else
-        {
-            if (sslContextFactory != null)
-                addBean(sslContextFactory);
-            addBean(this.executor);
-            addBean(this.sslContextFactory);
-            addBean(this.bufferPool);
-        }
-=======
-        this(sslContextFactory,scope.getExecutor(),scope.getBufferPool(),scope.getObjectFactory());
->>>>>>> 3b1d33e9
+        this(sslContextFactory, scope.getExecutor(), scope.getBufferPool(), scope.getObjectFactory());
     }
 
     /**
@@ -267,22 +224,6 @@
      */
     private WebSocketClient(SslContextFactory sslContextFactory, Executor executor, ByteBufferPool bufferPool, DecoratedObjectFactory objectFactory)
     {
-<<<<<<< HEAD
-        this.containerPolicy = WebSocketPolicy.newClientPolicy();
-        this.sslContextFactory = sslContextFactory;
-        this.objectFactory = objectFactory;
-        this.extensionRegistry = new WebSocketExtensionFactory(this);
-        this.masker = new RandomMasker();
-    
-        setExecutor(executor);
-        setBufferPool(bufferPool);
-        
-        if(sslContextFactory!=null)
-            addBean(sslContextFactory);
-        addBean(this.executor);
-        addBean(this.sslContextFactory);
-        addBean(this.bufferPool);
-=======
         this.httpClient = new HttpClient(sslContextFactory);
         this.httpClient.setExecutor(executor);
         this.httpClient.setByteBufferPool(bufferPool);
@@ -293,7 +234,6 @@
         this.extensionRegistry = new WebSocketExtensionFactory(containerScope);
 
         this.masker = new RandomMasker();
-        this.eventDriverFactory = new EventDriverFactory(containerScope);
         this.sessionFactory = new WebSocketSessionFactory(containerScope);
     }
 
@@ -303,12 +243,10 @@
      *
      * @param scope
      *            the Container Scope
-     * @param eventDriverFactory
-     *            the EventDriver Factory to use
      * @param sessionFactory
      *            the SessionFactory to use
      */
-    public WebSocketClient(WebSocketContainerScope scope, EventDriverFactory eventDriverFactory, SessionFactory sessionFactory)
+    public WebSocketClient(WebSocketContainerScope scope, SessionFactory sessionFactory)
     {
         this.containerScope = scope;
         SslContextFactory sslContextFactory = scope.getSslContextFactory();
@@ -323,9 +261,7 @@
         this.extensionRegistry = new WebSocketExtensionFactory(containerScope);
 
         this.masker = new RandomMasker();
-        this.eventDriverFactory = eventDriverFactory;
         this.sessionFactory = sessionFactory;
->>>>>>> 3b1d33e9
     }
 
     public Future<Session> connect(Object websocket, URI toUri) throws IOException
@@ -412,50 +348,7 @@
         if (LOG.isDebugEnabled())
             LOG.debug("connect websocket {} to {}",websocket,toUri);
 
-<<<<<<< HEAD
-        // Grab Connection Manager
-        initializeClient();
-        ConnectionManager manager = getConnectionManager();
-
-        // Create the appropriate (physical vs virtual) connection task
-        ConnectPromise promise = manager.connect(this,request,websocket);
-
-        if (upgradeListener != null)
-        {
-            promise.setUpgradeListener(upgradeListener);
-        }
-
-        if (LOG.isDebugEnabled())
-            LOG.debug("Connect Promise: {}",promise);
-
-        // Execute the connection on the executor thread
-        executor.execute(promise);
-
-        // Return the future
-        return promise;
-    }
-
-    @Override
-    protected void doStart() throws Exception
-    {
-        if (LOG.isDebugEnabled())
-            LOG.debug("Starting {}",this);
-
-        String name = WebSocketClient.class.getSimpleName() + "@" + hashCode();
-
-        if (bufferPool == null)
-        {
-            setBufferPool(new MappedByteBufferPool());
-        }
-
-        if (scheduler == null)
-        {
-            scheduler = new ScheduledExecutorScheduler(name + "-scheduler",daemon);
-            addBean(scheduler);
-        }
-=======
         init();
->>>>>>> 3b1d33e9
 
         WebSocketUpgradeRequest wsReq = new WebSocketUpgradeRequest(this,httpClient,request);
 
@@ -494,11 +387,7 @@
      */
     public long getAsyncWriteTimeout()
     {
-<<<<<<< HEAD
-        return this.containerPolicy.getAsyncWriteTimeout();
-=======
-        return this.containerScope.getPolicy().getAsyncWriteTimeout();
->>>>>>> 3b1d33e9
+        return getPolicy().getAsyncWriteTimeout();
     }
 
     public SocketAddress getBindAddress()
@@ -526,16 +415,7 @@
     {
         return httpClient.getCookieStore();
     }
-<<<<<<< HEAD
     
-=======
-
-    public EventDriverFactory getEventDriverFactory()
-    {
-        return eventDriverFactory;
-    }
-
->>>>>>> 3b1d33e9
     public Executor getExecutor()
     {
         return httpClient.getExecutor();
@@ -558,11 +438,7 @@
      */
     public int getMaxBinaryMessageBufferSize()
     {
-<<<<<<< HEAD
-        return this.containerPolicy.getMaxBinaryMessageBufferSize();
-=======
         return getPolicy().getMaxBinaryMessageBufferSize();
->>>>>>> 3b1d33e9
     }
 
     /**
@@ -572,11 +448,7 @@
      */
     public long getMaxBinaryMessageSize()
     {
-<<<<<<< HEAD
-        return this.containerPolicy.getMaxBinaryMessageSize();
-=======
         return getPolicy().getMaxBinaryMessageSize();
->>>>>>> 3b1d33e9
     }
 
     /**
@@ -586,11 +458,7 @@
      */
     public long getMaxIdleTimeout()
     {
-<<<<<<< HEAD
-        return this.containerPolicy.getIdleTimeout();
-=======
         return getPolicy().getIdleTimeout();
->>>>>>> 3b1d33e9
     }
 
     /**
@@ -600,11 +468,7 @@
      */
     public int getMaxTextMessageBufferSize()
     {
-<<<<<<< HEAD
-        return this.containerPolicy.getMaxTextMessageBufferSize();
-=======
         return getPolicy().getMaxTextMessageBufferSize();
->>>>>>> 3b1d33e9
     }
 
     /**
@@ -614,11 +478,7 @@
      */
     public long getMaxTextMessageSize()
     {
-<<<<<<< HEAD
-        return this.containerPolicy.getMaxTextMessageSize();
-=======
         return getPolicy().getMaxTextMessageSize();
->>>>>>> 3b1d33e9
     }
 
     public DecoratedObjectFactory getObjectFactory()
@@ -633,11 +493,7 @@
 
     public WebSocketPolicy getPolicy()
     {
-<<<<<<< HEAD
-        return this.containerPolicy;
-=======
         return this.containerScope.getPolicy();
->>>>>>> 3b1d33e9
     }
 
     public Scheduler getScheduler()
@@ -698,11 +554,7 @@
 
     public void setAsyncWriteTimeout(long ms)
     {
-<<<<<<< HEAD
-        this.containerPolicy.setAsyncWriteTimeout(ms);
-=======
         getPolicy().setAsyncWriteTimeout(ms);
->>>>>>> 3b1d33e9
     }
 
     /**
@@ -750,11 +602,7 @@
     @Deprecated
     public void setDispatchIO(boolean dispatchIO)
     {
-<<<<<<< HEAD
-        this.dispatchIO = dispatchIO;
-=======
         this.httpClient.setDispatchIO(dispatchIO);
->>>>>>> 3b1d33e9
     }
 
     public void setExecutor(Executor executor)
@@ -769,11 +617,7 @@
 
     public void setMaxBinaryMessageBufferSize(int max)
     {
-<<<<<<< HEAD
-        this.containerPolicy.setMaxBinaryMessageBufferSize(max);
-=======
         getPolicy().setMaxBinaryMessageBufferSize(max);
->>>>>>> 3b1d33e9
     }
 
     /**
@@ -786,27 +630,18 @@
      */
     public void setMaxIdleTimeout(long ms)
     {
-<<<<<<< HEAD
-        this.containerPolicy.setIdleTimeout(ms);
-=======
         getPolicy().setIdleTimeout(ms);
-        this.httpClient.setIdleTimeout(ms);
->>>>>>> 3b1d33e9
     }
 
     public void setMaxTextMessageBufferSize(int max)
     {
-<<<<<<< HEAD
-        this.containerPolicy.setMaxTextMessageBufferSize(max);
+        getPolicy().setMaxTextMessageBufferSize(max);
     }
 
     public void setSessionFactory(SessionFactory sessionFactory)
     {
         updateBean(this.sessionFactory,sessionFactory);
         this.sessionFactory = sessionFactory;
-=======
-        getPolicy().setMaxTextMessageBufferSize(max);
->>>>>>> 3b1d33e9
     }
 
     @Override
