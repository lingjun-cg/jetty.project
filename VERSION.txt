--- conflicted
+++ resolved
@@ -41,8 +41,6 @@
  + 1569 Allow setting of maxBinaryMessageSize to 0 in WebSocketPolicy
  + 1579 NPE in Quoted Quality CSV
 
-<<<<<<< HEAD
-=======
 jetty-9.3.20.v20170531 - 31 May 2017
  + 523 TLS close behaviour breaking session resumption
  + 1108 Please improve logging in SslContextFactory when there are no approved
@@ -97,7 +95,6 @@
  + 1513 RolloverFileOutputStream can't handle multiple instances
  + 1523 Update ALPN support for Java 8u131
 
->>>>>>> 4b0003f0
 jetty-9.4.4.v20170414 - 14 April 2017
  + 612 Support HTTP Trailer
  + 877 Programmatic servlet mappings cannot override mappings from
@@ -111,7 +108,8 @@
  + 1423 Update to gcloud datastore 0.10.0-beta
  + 1433 Wrong status message for code 417
  + 1434 Improve properties in jetty-gzip.xml
- + 1435 Apply setCharacterEncoding to static content without an assumed encoding
+ + 1435 Apply setCharacterEncoding to static content without an assumed
+   encoding
  + 1436 NullPointerException when calling changeSessionId
  + 1439 Allow UNC paths to function as Resource bases
  + 1440 Improve lock contention for low resources scheduling strategy
@@ -127,7 +125,7 @@
    3.0
  + 1467 Change default for WebAppContext.isConfiguredDiscovered to false
  + 1469 IllegalStateException in RolloverFileOutputStream
- + 1472 Broken *.gz symlinks cause NPE in DefaultServlet.
+ + 1472 Broken *.gz symlinks cause NPE in DefaultServlet
  + 1475 SIOOBE in ContextHandler startup
 
 jetty-9.3.18.v20170406 - 06 April 2017
