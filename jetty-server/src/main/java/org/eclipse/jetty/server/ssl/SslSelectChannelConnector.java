--- conflicted
+++ resolved
@@ -40,544 +40,11 @@
 public class SslSelectChannelConnector extends SelectChannelConnector 
 {
     public SslSelectChannelConnector(Server server)
+        SslConnection.DecryptedEndPoint ssl_endp = (SslConnection.DecryptedEndPoint)request.getHttpChannel().getEndPoint();
+            getSelectorManager().connectionOpened(delegate);
     {
-<<<<<<< HEAD
         super(server,true);
-=======
-        request.setScheme(HttpScheme.HTTPS.asString());
-        super.customize(request);
-
-        SslConnection.DecryptedEndPoint ssl_endp = (SslConnection.DecryptedEndPoint)request.getHttpChannel().getEndPoint();
-        SslConnection sslConnection = ssl_endp.getSslConnection();
-        SSLEngine sslEngine=sslConnection.getSSLEngine();
-        SslCertificates.customize(sslEngine,request);
->>>>>>> b2a8fc02
     }
     
 
-<<<<<<< HEAD
-=======
-    /* ------------------------------------------------------------ */
-    /**
-     * @return True if SSL re-negotiation is allowed (default false)
-     * @deprecated
-     */
-    @Deprecated
-    public boolean isAllowRenegotiate()
-    {
-        return _sslContextFactory.isAllowRenegotiate();
-    }
-
-    /* ------------------------------------------------------------ */
-    /**
-     * Set if SSL re-negotiation is allowed. CVE-2009-3555 discovered
-     * a vulnerability in SSL/TLS with re-negotiation.  If your JVM
-     * does not have CVE-2009-3555 fixed, then re-negotiation should
-     * not be allowed.  CVE-2009-3555 was fixed in Sun java 1.6 with a ban
-     * of renegotiate in u19 and with RFC5746 in u22.
-     * @param allowRenegotiate true if re-negotiation is allowed (default false)
-     * @deprecated
-     */
-    @Deprecated
-    public void setAllowRenegotiate(boolean allowRenegotiate)
-    {
-        _sslContextFactory.setAllowRenegotiate(allowRenegotiate);
-    }
-
-    /* ------------------------------------------------------------ */
-    /**
-     * @see org.eclipse.jetty.server.ssl.SslConnector#getExcludeCipherSuites()
-     * @deprecated
-     */
-    @Deprecated
-    public String[] getExcludeCipherSuites()
-    {
-        return _sslContextFactory.getExcludeCipherSuites();
-    }
-
-    /* ------------------------------------------------------------ */
-    /**
-     * @see org.eclipse.jetty.server.ssl.SslConnector#setExcludeCipherSuites(java.lang.String[])
-     * @deprecated
-     */
-    @Deprecated
-    public void setExcludeCipherSuites(String[] cipherSuites)
-    {
-        _sslContextFactory.setExcludeCipherSuites(cipherSuites);
-    }
-
-    /* ------------------------------------------------------------ */
-    /**
-     * @see org.eclipse.jetty.server.ssl.SslConnector#getExcludeCipherSuites()
-     * @deprecated
-     */
-    @Deprecated
-    public String[] getIncludeCipherSuites()
-    {
-        return _sslContextFactory.getIncludeCipherSuites();
-    }
-
-    /* ------------------------------------------------------------ */
-    /**
-     * @see org.eclipse.jetty.server.ssl.SslConnector#setExcludeCipherSuites(java.lang.String[])
-     * @deprecated
-     */
-    @Deprecated
-    public void setIncludeCipherSuites(String[] cipherSuites)
-    {
-        _sslContextFactory.setIncludeCipherSuites(cipherSuites);
-    }
-
-    /* ------------------------------------------------------------ */
-    /**
-     * @see org.eclipse.jetty.server.ssl.SslConnector#setPassword(java.lang.String)
-     * @deprecated
-     */
-    @Deprecated
-    public void setPassword(String password)
-    {
-        _sslContextFactory.setKeyStorePassword(password);
-    }
-
-    /* ------------------------------------------------------------ */
-    /**
-     * @see org.eclipse.jetty.server.ssl.SslConnector#setTrustPassword(java.lang.String)
-     * @deprecated
-     */
-    @Deprecated
-    public void setTrustPassword(String password)
-    {
-        _sslContextFactory.setTrustStorePassword(password);
-    }
-
-    /* ------------------------------------------------------------ */
-    /**
-     * @see org.eclipse.jetty.server.ssl.SslConnector#setKeyPassword(java.lang.String)
-     * @deprecated
-     */
-    @Deprecated
-    public void setKeyPassword(String password)
-    {
-        _sslContextFactory.setKeyManagerPassword(password);
-    }
-
-    /* ------------------------------------------------------------ */
-    /**
-     * Unsupported.
-     *
-     * TODO: we should remove this as it is no longer an overridden method from SslConnector (like it was in the past)
-     * @deprecated
-     */
-    @Deprecated
-    public String getAlgorithm()
-    {
-        throw new UnsupportedOperationException();
-    }
-
-    /* ------------------------------------------------------------ */
-    /**
-     * Unsupported.
-     *
-     * TODO: we should remove this as it is no longer an overridden method from SslConnector (like it was in the past)
-     * @deprecated
-     */
-    @Deprecated
-    public void setAlgorithm(String algorithm)
-    {
-        throw new UnsupportedOperationException();
-    }
-
-    /* ------------------------------------------------------------ */
-    /**
-     * @see org.eclipse.jetty.server.ssl.SslConnector#getProtocol()
-     * @deprecated
-     */
-    @Deprecated
-    public String getProtocol()
-    {
-        return _sslContextFactory.getProtocol();
-    }
-
-    /* ------------------------------------------------------------ */
-    /**
-     * @see org.eclipse.jetty.server.ssl.SslConnector#setProtocol(java.lang.String)
-     * @deprecated
-     */
-    @Deprecated
-    public void setProtocol(String protocol)
-    {
-        _sslContextFactory.setProtocol(protocol);
-    }
-
-    /* ------------------------------------------------------------ */
-    /**
-     * @see org.eclipse.jetty.server.ssl.SslConnector#setKeystore(java.lang.String)
-     * @deprecated
-     */
-    @Deprecated
-    public void setKeystore(String keystore)
-    {
-        _sslContextFactory.setKeyStorePath(keystore);
-    }
-
-    /* ------------------------------------------------------------ */
-    /**
-     * @see org.eclipse.jetty.server.ssl.SslConnector#getKeystore()
-     * @deprecated
-     */
-    @Deprecated
-    public String getKeystore()
-    {
-        return _sslContextFactory.getKeyStorePath();
-    }
-
-    /* ------------------------------------------------------------ */
-    /**
-     * @see org.eclipse.jetty.server.ssl.SslConnector#getKeystoreType()
-     * @deprecated
-     */
-    @Deprecated
-    public String getKeystoreType()
-    {
-        return _sslContextFactory.getKeyStoreType();
-    }
-
-    /* ------------------------------------------------------------ */
-    /**
-     * @see org.eclipse.jetty.server.ssl.SslConnector#getNeedClientAuth()
-     * @deprecated
-     */
-    @Deprecated
-    public boolean getNeedClientAuth()
-    {
-        return _sslContextFactory.getNeedClientAuth();
-    }
-
-    /* ------------------------------------------------------------ */
-    /**
-     * @see org.eclipse.jetty.server.ssl.SslConnector#getWantClientAuth()
-     * @deprecated
-     */
-    @Deprecated
-    public boolean getWantClientAuth()
-    {
-        return _sslContextFactory.getWantClientAuth();
-    }
-
-    /* ------------------------------------------------------------ */
-    /**
-     * @see org.eclipse.jetty.server.ssl.SslConnector#setNeedClientAuth(boolean)
-     * @deprecated
-     */
-    @Deprecated
-    public void setNeedClientAuth(boolean needClientAuth)
-    {
-        _sslContextFactory.setNeedClientAuth(needClientAuth);
-    }
-
-    /* ------------------------------------------------------------ */
-    /**
-     * @see org.eclipse.jetty.server.ssl.SslConnector#setWantClientAuth(boolean)
-     * @deprecated
-     */
-    @Deprecated
-    public void setWantClientAuth(boolean wantClientAuth)
-    {
-        _sslContextFactory.setWantClientAuth(wantClientAuth);
-    }
-
-    /* ------------------------------------------------------------ */
-    /**
-     * @see org.eclipse.jetty.server.ssl.SslConnector#setKeystoreType(java.lang.String)
-     * @deprecated
-     */
-    @Deprecated
-    public void setKeystoreType(String keystoreType)
-    {
-        _sslContextFactory.setKeyStoreType(keystoreType);
-    }
-
-    /* ------------------------------------------------------------ */
-    /**
-     * @see org.eclipse.jetty.server.ssl.SslConnector#getProvider()
-     * @deprecated
-     */
-    @Deprecated
-    public String getProvider()
-    {
-        return _sslContextFactory.getProvider();
-    }
-
-    /* ------------------------------------------------------------ */
-    /**
-     * @see org.eclipse.jetty.server.ssl.SslConnector#getSecureRandomAlgorithm()
-     * @deprecated
-     */
-    @Deprecated
-    public String getSecureRandomAlgorithm()
-    {
-        return _sslContextFactory.getSecureRandomAlgorithm();
-    }
-
-    /* ------------------------------------------------------------ */
-    /**
-     * @see org.eclipse.jetty.server.ssl.SslConnector#getSslKeyManagerFactoryAlgorithm()
-     * @deprecated
-     */
-    @Deprecated
-    public String getSslKeyManagerFactoryAlgorithm()
-    {
-        return _sslContextFactory.getSslKeyManagerFactoryAlgorithm();
-    }
-
-    /* ------------------------------------------------------------ */
-    /**
-     * @see org.eclipse.jetty.server.ssl.SslConnector#getSslTrustManagerFactoryAlgorithm()
-     * @deprecated
-     */
-    @Deprecated
-    public String getSslTrustManagerFactoryAlgorithm()
-    {
-        return _sslContextFactory.getTrustManagerFactoryAlgorithm();
-    }
-
-    /* ------------------------------------------------------------ */
-    /**
-     * @see org.eclipse.jetty.server.ssl.SslConnector#getTruststore()
-     * @deprecated
-     */
-    @Deprecated
-    public String getTruststore()
-    {
-        return _sslContextFactory.getTrustStore();
-    }
-
-    /* ------------------------------------------------------------ */
-    /**
-     * @see org.eclipse.jetty.server.ssl.SslConnector#getTruststoreType()
-     * @deprecated
-     */
-    @Deprecated
-    public String getTruststoreType()
-    {
-        return _sslContextFactory.getTrustStoreType();
-    }
-
-    /* ------------------------------------------------------------ */
-    /**
-     * @see org.eclipse.jetty.server.ssl.SslConnector#setProvider(java.lang.String)
-     * @deprecated
-     */
-    @Deprecated
-    public void setProvider(String provider)
-    {
-        _sslContextFactory.setProvider(provider);
-    }
-
-    /* ------------------------------------------------------------ */
-    /**
-     * @see org.eclipse.jetty.server.ssl.SslConnector#setSecureRandomAlgorithm(java.lang.String)
-     * @deprecated
-     */
-    @Deprecated
-    public void setSecureRandomAlgorithm(String algorithm)
-    {
-        _sslContextFactory.setSecureRandomAlgorithm(algorithm);
-    }
-
-    /* ------------------------------------------------------------ */
-    /**
-     * @see org.eclipse.jetty.server.ssl.SslConnector#setSslKeyManagerFactoryAlgorithm(java.lang.String)
-     * @deprecated
-     */
-    @Deprecated
-    public void setSslKeyManagerFactoryAlgorithm(String algorithm)
-    {
-        _sslContextFactory.setSslKeyManagerFactoryAlgorithm(algorithm);
-    }
-
-    /* ------------------------------------------------------------ */
-    /**
-     * @see org.eclipse.jetty.server.ssl.SslConnector#setSslTrustManagerFactoryAlgorithm(java.lang.String)
-     * @deprecated
-     */
-    @Deprecated
-    public void setSslTrustManagerFactoryAlgorithm(String algorithm)
-    {
-        _sslContextFactory.setTrustManagerFactoryAlgorithm(algorithm);
-    }
-
-    /* ------------------------------------------------------------ */
-    /**
-     * @see org.eclipse.jetty.server.ssl.SslConnector#setTruststore(java.lang.String)
-     * @deprecated
-     */
-    @Deprecated
-    public void setTruststore(String truststore)
-    {
-        _sslContextFactory.setTrustStore(truststore);
-    }
-
-    /* ------------------------------------------------------------ */
-    /**
-     * @see org.eclipse.jetty.server.ssl.SslConnector#setTruststoreType(java.lang.String)
-     * @deprecated
-     */
-    @Deprecated
-    public void setTruststoreType(String truststoreType)
-    {
-        _sslContextFactory.setTrustStoreType(truststoreType);
-    }
-
-    /* ------------------------------------------------------------ */
-    /**
-     * @see org.eclipse.jetty.server.ssl.SslConnector#setSslContext(javax.net.ssl.SSLContext)
-     * @deprecated
-     */
-    @Deprecated
-    public void setSslContext(SSLContext sslContext)
-    {
-        _sslContextFactory.setSslContext(sslContext);
-    }
-
-    /* ------------------------------------------------------------ */
-    /**
-     * @see org.eclipse.jetty.server.ssl.SslConnector#setSslContext(javax.net.ssl.SSLContext)
-     * @deprecated
-     */
-    @Deprecated
-    public SSLContext getSslContext()
-    {
-        return _sslContextFactory.getSslContext();
-    }
-
-    /* ------------------------------------------------------------ */
-    /**
-     * @see org.eclipse.jetty.server.ssl.SslConnector#getSslContextFactory()
-     */
-    public SslContextFactory getSslContextFactory()
-    {
-        return _sslContextFactory;
-    }
-
-    /* ------------------------------------------------------------ */
-    /**
-     * By default, we're confidential, given we speak SSL. But, if we've been
-     * told about an confidential port, and said port is not our port, then
-     * we're not. This allows separation of listeners providing INTEGRAL versus
-     * CONFIDENTIAL constraints, such as one SSL listener configured to require
-     * client certs providing CONFIDENTIAL, whereas another SSL listener not
-     * requiring client certs providing mere INTEGRAL constraints.
-     */
-    @Override
-    public boolean isConfidential(Request request)
-    {
-        final int confidentialPort=getConfidentialPort();
-        return confidentialPort==0||confidentialPort==request.getServerPort();
-    }
-
-    /* ------------------------------------------------------------ */
-    /**
-     * By default, we're integral, given we speak SSL. But, if we've been told
-     * about an integral port, and said port is not our port, then we're not.
-     * This allows separation of listeners providing INTEGRAL versus
-     * CONFIDENTIAL constraints, such as one SSL listener configured to require
-     * client certs providing CONFIDENTIAL, whereas another SSL listener not
-     * requiring client certs providing mere INTEGRAL constraints.
-     */
-    @Override
-    public boolean isIntegral(Request request)
-    {
-        final int integralPort=getIntegralPort();
-        return integralPort==0||integralPort==request.getServerPort();
-    }
-
-    /* ------------------------------------------------------------------------------- */
-    @Override
-    protected AsyncConnection newConnection(SocketChannel channel, AsyncEndPoint endpoint)
-    {
-        try
-        {
-            SSLEngine engine = createSSLEngine(channel);
-            SslConnection connection = newSslConnection(endpoint, engine);
-            AsyncConnection delegate = newPlainConnection(channel, connection.getSslEndPoint());
-            connection.getSslEndPoint().setAsyncConnection(delegate);
-            getSelectorManager().connectionOpened(delegate);
-            return connection;
-        }
-        catch (IOException e)
-        {
-            throw new RuntimeIOException(e);
-        }
-    }
-
-    protected AsyncConnection newPlainConnection(SocketChannel channel, AsyncEndPoint endPoint)
-    {
-        return super.newConnection(channel, endPoint);
-    }
-
-    protected SslConnection newSslConnection(AsyncEndPoint endpoint, SSLEngine engine)
-    {
-        return new SslConnection(getByteBufferPool(), findExecutor(), endpoint, engine);
-    }
-
-    /* ------------------------------------------------------------ */
-    /**
-     * @param channel A channel which if passed is used as to extract remote
-     * host and port for the purposes of SSL session caching
-     * @return A SSLEngine for a new or cached SSL Session
-     * @throws IOException if the SSLEngine cannot be created
-     */
-    protected SSLEngine createSSLEngine(SocketChannel channel) throws IOException
-    {
-        SSLEngine engine;
-        if (channel != null)
-        {
-            String peerHost = channel.socket().getInetAddress().getHostAddress();
-            int peerPort = channel.socket().getPort();
-            engine = _sslContextFactory.newSslEngine(peerHost, peerPort);
-        }
-        else
-        {
-            engine = _sslContextFactory.newSslEngine();
-        }
-
-        engine.setUseClientMode(false);
-        return engine;
-    }
-
-    /* ------------------------------------------------------------ */
-    /**
-     * @see org.eclipse.jetty.server.SelectChannelConnector#doStart()
-     */
-    @Override
-    protected void doStart() throws Exception
-    {
-        _sslContextFactory.checkKeyStore();
-        _sslContextFactory.start();
-
-        SSLEngine sslEngine = _sslContextFactory.newSslEngine();
-
-        sslEngine.setUseClientMode(false);
-
-        SSLSession sslSession = sslEngine.getSession();
-
-        if (getRequestHeaderSize()<sslSession.getApplicationBufferSize())
-            setRequestHeaderSize(sslSession.getApplicationBufferSize());
-        if (getRequestBufferSize()<sslSession.getApplicationBufferSize())
-            setRequestBufferSize(sslSession.getApplicationBufferSize());
-
-        super.doStart();
-    }
-
-    /* ------------------------------------------------------------ */
-    /**
-     * @see org.eclipse.jetty.server.SelectChannelConnector#doStop()
-     */
-    @Override
-    protected void doStop() throws Exception
-    {
-        super.doStop();
-    }
->>>>>>> b2a8fc02
 }