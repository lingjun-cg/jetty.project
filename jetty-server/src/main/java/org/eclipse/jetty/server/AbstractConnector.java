--- conflicted
+++ resolved
@@ -257,19 +257,15 @@
             throw new IllegalStateException("No default protocol for "+this);
         _defaultConnectionFactory = getConnectionFactory(_defaultProtocol);
         if(_defaultConnectionFactory==null)
-<<<<<<< HEAD
             throw new IllegalStateException("No protocol factory for default protocol '"+_defaultProtocol+"' in "+this);
-=======
-            throw new IllegalStateException("No protocol factory for default protocol: "+_defaultProtocol);
         SslConnectionFactory ssl = getConnectionFactory(SslConnectionFactory.class);
         if (ssl != null)
         {
             String next = ssl.getNextProtocol();
             ConnectionFactory cf = getConnectionFactory(next);
             if (cf == null)
-                throw new IllegalStateException("No protocol factory for SSL next protocol: " + next);
-        }
->>>>>>> be93a1ff
+                throw new IllegalStateException("No protocol factory for SSL next protocol: '" + next + "' in " + this);
+        }
 
         super.doStart();
 
