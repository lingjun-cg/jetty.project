//
//  ========================================================================
//  Copyright (c) 1995-2020 Mort Bay Consulting Pty Ltd and others.
//  ------------------------------------------------------------------------
//  All rights reserved. This program and the accompanying materials
//  are made available under the terms of the Eclipse Public License v1.0
//  and Apache License v2.0 which accompanies this distribution.
//
//      The Eclipse Public License is available at
//      http://www.eclipse.org/legal/epl-v10.html
//
//      The Apache License v2.0 is available at
//      http://www.opensource.org/licenses/apache2.0.php
//
//  You may elect to redistribute this code under either of these licenses.
//  ========================================================================
//

package org.eclipse.jetty.server;

<<<<<<< HEAD
import java.io.BufferedReader;
import java.io.Closeable;
=======
>>>>>>> de890bb1
import java.io.InputStreamReader;
import java.io.LineNumberReader;
import java.io.OutputStream;
import java.net.InetAddress;
import java.net.Socket;

import org.eclipse.jetty.util.thread.ShutdownThread;
import org.junit.After;
import org.junit.Assert;
import org.junit.Test;

import static org.junit.Assert.assertEquals;
import static org.junit.Assert.assertTrue;

<<<<<<< HEAD
=======
/**
 * ShutdownMonitorTest
 */
>>>>>>> de890bb1
public class ShutdownMonitorTest
{
    @After
    public void dispose()
    {
        ShutdownMonitor.reset();
    }

    @Test
    public void testStatus() throws Exception
    {
        ShutdownMonitor monitor = ShutdownMonitor.getInstance();
        monitor.setDebug(true);
        monitor.setPort(0);
        monitor.setExitVm(false);
        monitor.start();
        String key = monitor.getKey();
        int port = monitor.getPort();

        // Try more than once to be sure that the ServerSocket has not been closed.
        for (int i = 0; i < 2; ++i)
        {
            try (Socket socket = new Socket("localhost", port))
            {
                OutputStream output = socket.getOutputStream();
                String command = "status";
                output.write((key + "\r\n" + command + "\r\n").getBytes());
                output.flush();

                BufferedReader input = new BufferedReader(new InputStreamReader(socket.getInputStream()));
                String reply = input.readLine();
                assertEquals("OK", reply);
                // Socket must be closed afterwards.
                Assert.assertNull(input.readLine());
            }
        }
    }

    @Test
    public void testStartStopDifferentPortDifferentKey() throws Exception
    {
        testStartStop(false);
    }

    @Test
    public void testStartStopSamePortDifferentKey() throws Exception
    {
        testStartStop(true);
    }

    private void testStartStop(boolean reusePort) throws Exception
    {
        ShutdownMonitor monitor = ShutdownMonitor.getInstance();
        monitor.setDebug(true);
        monitor.setPort(0);
        monitor.setExitVm(false);
        monitor.start();
        String key = monitor.getKey();
        int port = monitor.getPort();

        // try starting a 2nd time (should be ignored)
        monitor.start();

        stop("stop", port, key, true);
        monitor.await();
        assertTrue(!monitor.isAlive());

        // Should be able to change port and key because it is stopped.
        monitor.setPort(reusePort ? port : 0);
        String newKey = "foo";
        monitor.setKey(newKey);
        monitor.start();

        key = monitor.getKey();
        assertEquals(newKey, key);
        port = monitor.getPort();
        assertTrue(monitor.isAlive());

        stop("stop", port, key, true);
        monitor.await();
        assertTrue(!monitor.isAlive());
    }

    @Test
    public void testForceStopCommand() throws Exception
    {
        ShutdownMonitor monitor = ShutdownMonitor.getInstance();
        monitor.setDebug(true);
        monitor.setPort(0);
        monitor.setExitVm(false);
        monitor.start();

        try (CloseableServer server = new CloseableServer())
        {
            server.start();

            //shouldn't be registered for shutdown on jvm
            assertTrue(!ShutdownThread.isRegistered(server));
            assertTrue(ShutdownMonitor.isRegistered(server));

            String key = monitor.getKey();
            int port = monitor.getPort();

            stop("forcestop", port, key, true);
            monitor.await();

            assertTrue(!monitor.isAlive());
            assertTrue(server.stopped);
            assertTrue(!server.destroyed);
            assertTrue(!ShutdownThread.isRegistered(server));
            assertTrue(!ShutdownMonitor.isRegistered(server));
        }
    }

    @Test
    public void testOldStopCommandWithStopOnShutdownTrue() throws Exception
    {
        ShutdownMonitor monitor = ShutdownMonitor.getInstance();
        monitor.setDebug(true);
        monitor.setPort(0);
        monitor.setExitVm(false);
        monitor.start();

        try (CloseableServer server = new CloseableServer())
        {
            server.setStopAtShutdown(true);
            server.start();

            //should be registered for shutdown on exit
            assertTrue(ShutdownThread.isRegistered(server));
            assertTrue(ShutdownMonitor.isRegistered(server));

            String key = monitor.getKey();
            int port = monitor.getPort();

            stop("stop", port, key, true);
            monitor.await();

            assertTrue(!monitor.isAlive());
            assertTrue(server.stopped);
            assertTrue(!server.destroyed);
            assertTrue(!ShutdownThread.isRegistered(server));
            assertTrue(!ShutdownMonitor.isRegistered(server));
        }
    }

    @Test
    public void testOldStopCommandWithStopOnShutdownFalse() throws Exception
    {
        ShutdownMonitor monitor = ShutdownMonitor.getInstance();
        monitor.setDebug(true);
        monitor.setPort(0);
        monitor.setExitVm(false);
        monitor.start();

        try (CloseableServer server = new CloseableServer())
        {
            server.setStopAtShutdown(false);
            server.start();

            assertTrue(!ShutdownThread.isRegistered(server));
            assertTrue(ShutdownMonitor.isRegistered(server));

            String key = monitor.getKey();
            int port = monitor.getPort();

            stop("stop", port, key, true);
            monitor.await();

            assertTrue(!monitor.isAlive());
            assertTrue(!server.stopped);
            assertTrue(!server.destroyed);
            assertTrue(!ShutdownThread.isRegistered(server));
            assertTrue(ShutdownMonitor.isRegistered(server));
        }
    }

    public void stop(String command, int port, String key, boolean check) throws Exception
    {
        System.out.printf("Attempting to send " + command + " to localhost:%d (%b)%n", port, check);
        try (Socket s = new Socket(InetAddress.getByName("127.0.0.1"), port))
        {
            // send stop command
            try (OutputStream out = s.getOutputStream())
            {
                out.write((key + "\r\n" + command + "\r\n").getBytes());
                out.flush();

                if (check)
                {
                    // check for stop confirmation
                    LineNumberReader lin = new LineNumberReader(new InputStreamReader(s.getInputStream()));
                    String response;
                    if ((response = lin.readLine()) != null)
                        assertEquals("Stopped", response);
                    else
                        throw new IllegalStateException("No stop confirmation");
                }
            }
        }
    }

    public class CloseableServer extends Server implements Closeable
    {
        boolean destroyed = false;
        boolean stopped = false;

        @Override
        protected void doStop() throws Exception
        {
            stopped = true;
            super.doStop();
        }

        @Override
        public void destroy()
        {
            destroyed = true;
            super.destroy();
        }

        @Override
        protected void doStart() throws Exception
        {
            stopped = false;
            destroyed = false;
            super.doStart();
        }

        @Override
        public void close()
        {
            try
            {
                stop();
            }
            catch (Exception e)
            {
                throw new RuntimeException(e);
            }
        }
    }
}<|MERGE_RESOLUTION|>--- conflicted
+++ resolved
@@ -18,11 +18,8 @@
 
 package org.eclipse.jetty.server;
 
-<<<<<<< HEAD
 import java.io.BufferedReader;
 import java.io.Closeable;
-=======
->>>>>>> de890bb1
 import java.io.InputStreamReader;
 import java.io.LineNumberReader;
 import java.io.OutputStream;
@@ -37,12 +34,6 @@
 import static org.junit.Assert.assertEquals;
 import static org.junit.Assert.assertTrue;
 
-<<<<<<< HEAD
-=======
-/**
- * ShutdownMonitorTest
- */
->>>>>>> de890bb1
 public class ShutdownMonitorTest
 {
     @After
