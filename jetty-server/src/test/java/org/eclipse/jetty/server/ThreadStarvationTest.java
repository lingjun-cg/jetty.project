//
//  ========================================================================
//  Copyright (c) 1995-2016 Mort Bay Consulting Pty. Ltd.
//  ------------------------------------------------------------------------
//  All rights reserved. This program and the accompanying materials
//  are made available under the terms of the Eclipse Public License v1.0
//  and Apache License v2.0 which accompanies this distribution.
//
//      The Eclipse Public License is available at
//      http://www.eclipse.org/legal/epl-v10.html
//
//      The Apache License v2.0 is available at
//      http://www.opensource.org/licenses/apache2.0.php
//
//  You may elect to redistribute this code under either of these licenses.
//  ========================================================================
//

package org.eclipse.jetty.server;

import static org.hamcrest.Matchers.containsString;
import static org.junit.Assert.assertEquals;
<<<<<<< HEAD
import static org.junit.Assert.assertThat;
=======
import static org.junit.Assert.assertFalse;
import static org.junit.Assert.assertThat;
import static org.junit.Assert.assertTrue;
>>>>>>> fd20d466

import java.io.IOException;
import java.io.InputStream;
import java.io.OutputStream;
import java.net.Socket;
import java.nio.charset.StandardCharsets;
<<<<<<< HEAD
import java.util.Arrays;
import java.util.concurrent.CountDownLatch;
import java.util.concurrent.atomic.AtomicLong;
=======
import java.nio.file.Path;
import java.util.ArrayList;
import java.util.List;
import java.util.concurrent.CountDownLatch;
import java.util.concurrent.Executor;
>>>>>>> fd20d466

import javax.net.ssl.HttpsURLConnection;
import javax.net.ssl.SSLContext;
import javax.servlet.ServletException;
import javax.servlet.http.HttpServletRequest;
import javax.servlet.http.HttpServletResponse;

<<<<<<< HEAD
=======
import org.eclipse.jetty.io.ByteBufferPool;
import org.eclipse.jetty.io.LeakTrackingByteBufferPool;
import org.eclipse.jetty.io.ManagedSelector;
import org.eclipse.jetty.io.MappedByteBufferPool;
>>>>>>> fd20d466
import org.eclipse.jetty.server.handler.AbstractHandler;
import org.eclipse.jetty.toolchain.test.MavenTestingUtils;
import org.eclipse.jetty.toolchain.test.TestTracker;
import org.eclipse.jetty.util.IO;
<<<<<<< HEAD
import org.eclipse.jetty.util.thread.QueuedThreadPool;
=======
import org.eclipse.jetty.util.ssl.SslContextFactory;
import org.eclipse.jetty.util.thread.ExecutionStrategy;
import org.eclipse.jetty.util.thread.QueuedThreadPool;
import org.eclipse.jetty.util.thread.Scheduler;
import org.eclipse.jetty.util.thread.strategy.ExecuteProduceConsume;
import org.eclipse.jetty.util.thread.strategy.ProduceExecuteConsume;
>>>>>>> fd20d466
import org.junit.After;
import org.junit.Rule;
import org.junit.Test;
import org.junit.runner.RunWith;
import org.junit.runners.Parameterized;

<<<<<<< HEAD
=======
@RunWith(Parameterized.class)
>>>>>>> fd20d466
public class ThreadStarvationTest
{
    final static int BUFFER_SIZE=1024*1024;
    final static int BUFFERS=64;
    final static int CLIENTS=10;
    final static int THREADS=5;
    @Rule
    public TestTracker tracker = new TestTracker();
    
    interface ConnectorProvider {
        ServerConnector newConnector(Server server, int acceptors, int selectors);
    }
    
    interface ClientSocketProvider {
        Socket newSocket(String host, int port) throws IOException;
    }
    
    @Parameterized.Parameters(name = "{0}")
    public static List<Object[]> params()
    {
        List<Object[]> params = new ArrayList<>();
        
        // HTTP
        ConnectorProvider http = (server, acceptors, selectors) -> new ServerConnector(server, acceptors, selectors);
        ClientSocketProvider httpClient = (host, port) -> new Socket(host, port);
        params.add(new Object[]{ "http", http, httpClient });
        
        // HTTPS/SSL/TLS
        ConnectorProvider https = (server, acceptors, selectors) -> {
            Path keystorePath = MavenTestingUtils.getTestResourcePath("keystore");
            SslContextFactory sslContextFactory = new SslContextFactory();
            sslContextFactory.setKeyStorePath(keystorePath.toString());
            sslContextFactory.setKeyStorePassword("storepwd");
            sslContextFactory.setKeyManagerPassword("keypwd");
            sslContextFactory.setTrustStorePath(keystorePath.toString());
            sslContextFactory.setTrustStorePassword("storepwd");
            ByteBufferPool pool = new LeakTrackingByteBufferPool(new MappedByteBufferPool.Tagged());
    
            HttpConnectionFactory httpConnectionFactory = new HttpConnectionFactory();
            ServerConnector connector = new ServerConnector(server,(Executor)null,(Scheduler)null,
                    pool, acceptors, selectors,
                    AbstractConnectionFactory.getFactories(sslContextFactory,httpConnectionFactory));
            SecureRequestCustomizer secureRequestCustomer = new SecureRequestCustomizer();
            secureRequestCustomer.setSslSessionAttribute("SSL_SESSION");
            httpConnectionFactory.getHttpConfiguration().addCustomizer(secureRequestCustomer);
            return connector;
        };
        ClientSocketProvider httpsClient = new ClientSocketProvider()
        {
            private SSLContext sslContext;
            {
                try
                {
                    HttpsURLConnection.setDefaultHostnameVerifier((hostname, session)-> true);
                    sslContext = SSLContext.getInstance("TLS");
                    sslContext.init(null, SslContextFactory.TRUST_ALL_CERTS, new java.security.SecureRandom());
                    HttpsURLConnection.setDefaultSSLSocketFactory(sslContext.getSocketFactory());
                }
                catch(Exception e)
                {
                    e.printStackTrace();
                    throw new RuntimeException(e);
                }
            }
            
            @Override
            public Socket newSocket(String host, int port) throws IOException
            {
                return sslContext.getSocketFactory().createSocket(host,port);
            }
        };
        params.add(new Object[]{ "https/ssl/tls", https, httpsClient });
        
        return params;
    }
    
    private final ConnectorProvider connectorProvider;
    private final ClientSocketProvider clientSocketProvider;
    private QueuedThreadPool _threadPool;
    private Server _server;
    private ServerConnector _connector;
<<<<<<< HEAD

=======
    private int _availableThreads;
    
    public ThreadStarvationTest(String testType, ConnectorProvider connectorProvider, ClientSocketProvider clientSocketProvider)
    {
        this.connectorProvider = connectorProvider;
        this.clientSocketProvider = clientSocketProvider;
    }
    
>>>>>>> fd20d466
    private Server prepareServer(Handler handler)
    {
        _threadPool = new QueuedThreadPool();
        _threadPool.setMinThreads(THREADS);
        _threadPool.setMaxThreads(THREADS);
        _threadPool.setDetailedDump(true);
        _server = new Server(_threadPool);
        int acceptors = 1;
        int selectors = 1;
        _connector = connectorProvider.newConnector(_server, acceptors, selectors);
        _server.addConnector(_connector);
        _server.setHandler(handler);
        return _server;
    }

    @After
    public void dispose() throws Exception
    {
        _server.stop();
    }

    @Test
    public void testReadInput() throws Exception
    {
        prepareServer(new ReadHandler()).start();
        
        try(Socket client = new Socket("localhost", _connector.getLocalPort()))
        {
            client.setSoTimeout(10000);
            OutputStream os = client.getOutputStream();
            InputStream is = client.getInputStream();

<<<<<<< HEAD
            String request = "" +
                    "GET / HTTP/1.0\r\n" +
                    "Host: localhost\r\n" +
                    "Content-Length: 10\r\n" +
                    "\r\n" +
                    "0123456789\r\n";
            os.write(request.getBytes(StandardCharsets.UTF_8));
            os.flush();
=======
        Socket client = clientSocketProvider.newSocket("localhost", _connector.getLocalPort());

        OutputStream os = client.getOutputStream();
        InputStream is = client.getInputStream();

        String request = "" +
                "GET / HTTP/1.0\r\n" +
                "Host: localhost\r\n" +
                "Content-Length: 10\r\n" +
                "\r\n" +
                "0123456789\r\n";
        os.write(request.getBytes(StandardCharsets.UTF_8));
        os.flush();

        String response = IO.toString(is);
        assertEquals(-1, is.read());
        assertThat(response, containsString("200 OK"));
        assertThat(response, containsString("Read Input 10"));
    }
>>>>>>> fd20d466

            String response = IO.toString(is);
            assertEquals(-1, is.read());
            assertThat(response, containsString("200 OK"));
            assertThat(response, containsString("Read Input 10"));
        }
    }

    @Test
    public void testReadStarvation() throws Exception
    {
        prepareServer(new ReadHandler());
        _server.start();

        Socket[] client = new Socket[CLIENTS];
        OutputStream[] os = new OutputStream[client.length];
        InputStream[] is = new InputStream[client.length];

        for (int i = 0; i < client.length; i++)
        {
            client[i] = clientSocketProvider.newSocket("localhost", _connector.getLocalPort());
            client[i].setSoTimeout(10000);

            os[i] = client[i].getOutputStream();
            is[i] = client[i].getInputStream();

            String request = "" +
                    "PUT / HTTP/1.0\r\n" +
                    "host: localhost\r\n" +
                    "content-length: 10\r\n" +
                    "\r\n" +
                    "1";
            os[i].write(request.getBytes(StandardCharsets.UTF_8));
            os[i].flush();
        }

        Thread.sleep(500);

        for (int i = 0; i < client.length; i++)
        {
            os[i].write(("234567890\r\n").getBytes(StandardCharsets.UTF_8));
            os[i].flush();
        }

        Thread.sleep(500);

        for (int i = 0; i < client.length; i++)
        {
            String response = IO.toString(is[i]);
            assertEquals(-1, is[i].read());
            assertThat(response, containsString("200 OK"));
            assertThat(response, containsString("Read Input 10"));
        }
    }

    protected static class ReadHandler extends AbstractHandler
    {
<<<<<<< HEAD
        @Override
        public void handle(String target, Request baseRequest, HttpServletRequest request, HttpServletResponse response) throws IOException, ServletException
=======
        prepareServer(new ReadHandler());
        _threadPool.setMaxThreads(5);
        _connector.setExecutionStrategyFactory(new ExecuteProduceConsume.Factory());
        _server.start();

        // Three idle threads in the pool here.
        // The server will accept the socket in normal mode.
        Socket client = clientSocketProvider.newSocket("localhost", _connector.getLocalPort());
        client.setSoTimeout(10000);

        Thread.sleep(500);

        // Now steal two threads.
        CountDownLatch[] latches = new CountDownLatch[2];
        for (int i = 0; i < latches.length; ++i)
>>>>>>> fd20d466
        {
            baseRequest.setHandled(true);
            response.setStatus(200);

            int l = request.getContentLength();
            int r = 0;
            while (r < l)
            {
                if (request.getInputStream().read() < 0)
                    break;
                r++;
            }

            response.getOutputStream().write(("Read Input " + r + "\r\n").getBytes());
        }
    }
    

    @Test
    public void testWriteStarvation() throws Exception
    {
        prepareServer(new WriteHandler());
        _server.start();

        Socket[] client = new Socket[CLIENTS];
        OutputStream[] os = new OutputStream[client.length];
        final InputStream[] is = new InputStream[client.length];

        for (int i = 0; i < client.length; i++)
        {
            client[i] = new Socket("localhost", _connector.getLocalPort());
            client[i].setSoTimeout(10000);

            os[i] = client[i].getOutputStream();
            is[i] = client[i].getInputStream();

            String request =
                    "GET / HTTP/1.0\r\n" +
                    "host: localhost\r\n" +
                    "\r\n";
            os[i].write(request.getBytes(StandardCharsets.UTF_8));
            os[i].flush();
        }

        Thread.sleep(100);

        final AtomicLong total=new AtomicLong();
        final CountDownLatch latch=new CountDownLatch(client.length);
        
        for (int i = client.length; i-->0;)
        {
            final int c=i;
            new Thread()
            {
                @Override
                public void run()
                {
                    byte[] content=new byte[BUFFER_SIZE];
                    int content_length=0;
                    String header= "No HEADER!";
                    try
                    {
                        // Read an initial content buffer
                        int len=0;

                        while (len<BUFFER_SIZE)
                        {
                            int l=is[c].read(content,len,content.length-len);
                            if (l<0)
                                throw new IllegalStateException();
                            len+=l;
                            content_length+=l;
                        }

                        // Look for the end of the header
                        int state=0;
                        loop: for(int j=0;j<len;j++)
                        {
                            content_length--;
                            switch(content[j])
                            {
                                case '\r':
                                    state++;
                                    break;

                                case '\n':
                                    switch(state)
                                    {
                                        case 1: 
                                            state=2;
                                            break;
                                        case 3: 
                                            header=new String(content,0,j,StandardCharsets.ISO_8859_1);
                                            assertThat(header,containsString(" 200 OK"));
                                            break loop;
                                    }
                                    break;

                                default:
                                    state=0;
                                    break;
                            }
                        }

                        // Read the rest of the body
                        while(len>0) 
                        {
                            len=is[c].read(content);
                            if (len>0)
                                content_length+=len;
                        }

                        // System.err.printf("client %d cl=%d %n%s%n",c,content_length,header);
                        total.addAndGet(content_length);
                    }
                    catch(Exception e)
                    {
                        e.printStackTrace();
                    }
                    finally
                    {
                        latch.countDown();
                    }
                }
            }.start();

        }

        latch.await();
        assertEquals(CLIENTS*BUFFERS*BUFFER_SIZE,total.get());
    }
    

    protected static class WriteHandler extends AbstractHandler
    {
        byte[] content=new byte[BUFFER_SIZE];
        {
            Arrays.fill(content,(byte)'x');
        }
        
        @Override
        public void handle(String target, Request baseRequest, HttpServletRequest request, HttpServletResponse response) throws IOException, ServletException
        {
            baseRequest.setHandled(true);
            response.setStatus(200);

            OutputStream out = response.getOutputStream();
            for (int i=0;i<BUFFERS;i++)
            {
                out.write(content);
                out.flush();
            }
        }
    }

    
}<|MERGE_RESOLUTION|>--- conflicted
+++ resolved
@@ -20,30 +20,20 @@
 
 import static org.hamcrest.Matchers.containsString;
 import static org.junit.Assert.assertEquals;
-<<<<<<< HEAD
 import static org.junit.Assert.assertThat;
-=======
-import static org.junit.Assert.assertFalse;
-import static org.junit.Assert.assertThat;
-import static org.junit.Assert.assertTrue;
->>>>>>> fd20d466
 
 import java.io.IOException;
 import java.io.InputStream;
 import java.io.OutputStream;
 import java.net.Socket;
 import java.nio.charset.StandardCharsets;
-<<<<<<< HEAD
-import java.util.Arrays;
-import java.util.concurrent.CountDownLatch;
-import java.util.concurrent.atomic.AtomicLong;
-=======
 import java.nio.file.Path;
 import java.util.ArrayList;
+import java.util.Arrays;
 import java.util.List;
 import java.util.concurrent.CountDownLatch;
 import java.util.concurrent.Executor;
->>>>>>> fd20d466
+import java.util.concurrent.atomic.AtomicLong;
 
 import javax.net.ssl.HttpsURLConnection;
 import javax.net.ssl.SSLContext;
@@ -51,37 +41,23 @@
 import javax.servlet.http.HttpServletRequest;
 import javax.servlet.http.HttpServletResponse;
 
-<<<<<<< HEAD
-=======
 import org.eclipse.jetty.io.ByteBufferPool;
 import org.eclipse.jetty.io.LeakTrackingByteBufferPool;
-import org.eclipse.jetty.io.ManagedSelector;
 import org.eclipse.jetty.io.MappedByteBufferPool;
->>>>>>> fd20d466
 import org.eclipse.jetty.server.handler.AbstractHandler;
 import org.eclipse.jetty.toolchain.test.MavenTestingUtils;
 import org.eclipse.jetty.toolchain.test.TestTracker;
 import org.eclipse.jetty.util.IO;
-<<<<<<< HEAD
-import org.eclipse.jetty.util.thread.QueuedThreadPool;
-=======
 import org.eclipse.jetty.util.ssl.SslContextFactory;
-import org.eclipse.jetty.util.thread.ExecutionStrategy;
 import org.eclipse.jetty.util.thread.QueuedThreadPool;
 import org.eclipse.jetty.util.thread.Scheduler;
-import org.eclipse.jetty.util.thread.strategy.ExecuteProduceConsume;
-import org.eclipse.jetty.util.thread.strategy.ProduceExecuteConsume;
->>>>>>> fd20d466
 import org.junit.After;
 import org.junit.Rule;
 import org.junit.Test;
 import org.junit.runner.RunWith;
 import org.junit.runners.Parameterized;
 
-<<<<<<< HEAD
-=======
 @RunWith(Parameterized.class)
->>>>>>> fd20d466
 public class ThreadStarvationTest
 {
     final static int BUFFER_SIZE=1024*1024;
@@ -163,10 +139,6 @@
     private QueuedThreadPool _threadPool;
     private Server _server;
     private ServerConnector _connector;
-<<<<<<< HEAD
-
-=======
-    private int _availableThreads;
     
     public ThreadStarvationTest(String testType, ConnectorProvider connectorProvider, ClientSocketProvider clientSocketProvider)
     {
@@ -174,7 +146,6 @@
         this.clientSocketProvider = clientSocketProvider;
     }
     
->>>>>>> fd20d466
     private Server prepareServer(Handler handler)
     {
         _threadPool = new QueuedThreadPool();
@@ -200,14 +171,13 @@
     public void testReadInput() throws Exception
     {
         prepareServer(new ReadHandler()).start();
-        
-        try(Socket client = new Socket("localhost", _connector.getLocalPort()))
+
+        try(Socket client = clientSocketProvider.newSocket("localhost", _connector.getLocalPort()))
         {
             client.setSoTimeout(10000);
             OutputStream os = client.getOutputStream();
             InputStream is = client.getInputStream();
-
-<<<<<<< HEAD
+    
             String request = "" +
                     "GET / HTTP/1.0\r\n" +
                     "Host: localhost\r\n" +
@@ -216,28 +186,7 @@
                     "0123456789\r\n";
             os.write(request.getBytes(StandardCharsets.UTF_8));
             os.flush();
-=======
-        Socket client = clientSocketProvider.newSocket("localhost", _connector.getLocalPort());
-
-        OutputStream os = client.getOutputStream();
-        InputStream is = client.getInputStream();
-
-        String request = "" +
-                "GET / HTTP/1.0\r\n" +
-                "Host: localhost\r\n" +
-                "Content-Length: 10\r\n" +
-                "\r\n" +
-                "0123456789\r\n";
-        os.write(request.getBytes(StandardCharsets.UTF_8));
-        os.flush();
-
-        String response = IO.toString(is);
-        assertEquals(-1, is.read());
-        assertThat(response, containsString("200 OK"));
-        assertThat(response, containsString("Read Input 10"));
-    }
->>>>>>> fd20d466
-
+    
             String response = IO.toString(is);
             assertEquals(-1, is.read());
             assertThat(response, containsString("200 OK"));
@@ -294,26 +243,8 @@
 
     protected static class ReadHandler extends AbstractHandler
     {
-<<<<<<< HEAD
         @Override
         public void handle(String target, Request baseRequest, HttpServletRequest request, HttpServletResponse response) throws IOException, ServletException
-=======
-        prepareServer(new ReadHandler());
-        _threadPool.setMaxThreads(5);
-        _connector.setExecutionStrategyFactory(new ExecuteProduceConsume.Factory());
-        _server.start();
-
-        // Three idle threads in the pool here.
-        // The server will accept the socket in normal mode.
-        Socket client = clientSocketProvider.newSocket("localhost", _connector.getLocalPort());
-        client.setSoTimeout(10000);
-
-        Thread.sleep(500);
-
-        // Now steal two threads.
-        CountDownLatch[] latches = new CountDownLatch[2];
-        for (int i = 0; i < latches.length; ++i)
->>>>>>> fd20d466
         {
             baseRequest.setHandled(true);
             response.setStatus(200);
@@ -322,9 +253,8 @@
             int r = 0;
             while (r < l)
             {
-                if (request.getInputStream().read() < 0)
-                    break;
-                r++;
+                if (request.getInputStream().read() >= 0)
+                    r++;
             }
 
             response.getOutputStream().write(("Read Input " + r + "\r\n").getBytes());
@@ -344,7 +274,7 @@
 
         for (int i = 0; i < client.length; i++)
         {
-            client[i] = new Socket("localhost", _connector.getLocalPort());
+            client[i] = clientSocketProvider.newSocket("localhost", _connector.getLocalPort());
             client[i].setSoTimeout(10000);
 
             os[i] = client[i].getOutputStream();
@@ -402,10 +332,10 @@
                                 case '\n':
                                     switch(state)
                                     {
-                                        case 1: 
+                                        case 1:
                                             state=2;
                                             break;
-                                        case 3: 
+                                        case 3:
                                             header=new String(content,0,j,StandardCharsets.ISO_8859_1);
                                             assertThat(header,containsString(" 200 OK"));
                                             break loop;
@@ -419,7 +349,7 @@
                         }
 
                         // Read the rest of the body
-                        while(len>0) 
+                        while(len>0)
                         {
                             len=is[c].read(content);
                             if (len>0)
