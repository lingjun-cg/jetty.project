//
// ========================================================================
// Copyright (c) 1995-2020 Mort Bay Consulting Pty Ltd and others.
//
// This program and the accompanying materials are made available under
// the terms of the Eclipse Public License 2.0 which is available at
// https://www.eclipse.org/legal/epl-2.0
//
// This Source Code may also be made available under the following
// Secondary Licenses when the conditions for such availability set
// forth in the Eclipse Public License, v. 2.0 are satisfied:
// the Apache License v2.0 which is available at
// https://www.apache.org/licenses/LICENSE-2.0
//
// SPDX-License-Identifier: EPL-2.0 OR Apache-2.0
// ========================================================================
//

package org.eclipse.jetty.io;

import java.io.Closeable;
import java.io.IOException;
import java.net.InetSocketAddress;
import java.nio.ByteBuffer;
import java.nio.channels.ReadPendingException;
import java.nio.channels.WritePendingException;

import org.eclipse.jetty.util.Callback;
import org.eclipse.jetty.util.FutureCallback;
import org.eclipse.jetty.util.IteratingCallback;
import org.eclipse.jetty.util.thread.Invocable;

/**
 * <p>EndPoint is the abstraction for an I/O channel that transports bytes.</p>
 *
 * <h3>Asynchronous Methods</h3>
 * <p>The asynchronous scheduling methods of {@link EndPoint}
 * has been influenced by NIO.2 Futures and Completion
 * handlers, but does not use those actual interfaces because they have
 * some inefficiencies.</p>
 * <p>This class will frequently be used in conjunction with some of the utility
 * implementations of {@link Callback}, such as {@link FutureCallback} and
 * {@link IteratingCallback}.</p>
 *
 * <h3>Reads</h3>
 * <p>A {@link FutureCallback} can be used to block until an endpoint is ready
 * to fill bytes - the notification will be emitted by the NIO subsystem:</p>
 * <pre>
 * FutureCallback callback = new FutureCallback();
 * endPoint.fillInterested(callback);
 *
 * // Blocks until read to fill bytes.
 * callback.get();
 *
 * // Now bytes can be filled in a ByteBuffer.
 * int filled = endPoint.fill(byteBuffer);
 * </pre>
 *
 * <h3>Asynchronous Reads</h3>
 * <p>A {@link Callback} can be used to read asynchronously in its own dispatched
 * thread:</p>
 * <pre>
 * endPoint.fillInterested(new Callback()
 * {
 *   public void onSucceeded()
 *   {
 *     executor.execute(() -&gt;
 *     {
 *       // Fill bytes in a different thread.
 *       int filled = endPoint.fill(byteBuffer);
 *     });
 *   }
 *   public void onFailed(Throwable failure)
 *   {
 *     endPoint.close();
 *   }
 * });
 * </pre>
 *
 * <h3>Blocking Writes</h3>
 * <p>The write contract is that the callback is completed when all the bytes
 * have been written or there is a failure.
 * Blocking writes look like this:</p>
 * <pre>
 * FutureCallback callback = new FutureCallback();
 * endpoint.write(callback, headerBuffer, contentBuffer);
 *
 * // Blocks until the write succeeds or fails.
 * future.get();
 * </pre>
 * <p>Note also that multiple buffers may be passed in {@link #write(Callback, ByteBuffer...)}
 * so that gather writes can be performed for efficiency.</p>
 */
public interface EndPoint extends Closeable
{
<<<<<<< HEAD
    /** 
     * Marks an <code>EndPoint</code> that wraps another <code>EndPoint</code>.
     */
    public interface Wrapper 
    {
        /**
         * @return The wrapped <code>EndPoint</code>
         */
        EndPoint unwrap();
    }
    
=======
>>>>>>> f2c6b678
    /**
     * @return The local Inet address to which this {@code EndPoint} is bound, or {@code null}
     * if this {@code EndPoint} does not represent a network connection.
     */
    InetSocketAddress getLocalAddress();

    /**
     * @return The remote Inet address to which this {@code EndPoint} is bound, or {@code null}
     * if this {@code EndPoint} does not represent a network connection.
     */
    InetSocketAddress getRemoteAddress();

    /**
     * @return whether this EndPoint is open
     */
    boolean isOpen();

    /**
     * @return the epoch time in milliseconds when this EndPoint was created
     */
    long getCreatedTimeStamp();

    /**
     * Shutdown the output.
     * <p>This call indicates that no more data will be sent on this endpoint that
     * that the remote end should read an EOF once all previously sent data has been
     * consumed. Shutdown may be done either at the TCP/IP level, as a protocol exchange (Eg
     * TLS close handshake) or both.
     * <p>
     * If the endpoint has {@link #isInputShutdown()} true, then this call has the same effect
     * as {@link #close()}.
     */
    void shutdownOutput();

    /**
     * Test if output is shutdown.
     * The output is shutdown by a call to {@link #shutdownOutput()}
     * or {@link #close()}.
     *
     * @return true if the output is shutdown or the endpoint is closed.
     */
    boolean isOutputShutdown();

    /**
     * Test if the input is shutdown.
     * The input is shutdown if an EOF has been read while doing
     * a {@link #fill(ByteBuffer)}.   Once the input is shutdown, all calls to
     * {@link #fill(ByteBuffer)} will  return -1, until such time as the
     * end point is close, when they will return {@link EofException}.
     *
     * @return True if the input is shutdown or the endpoint is closed.
     */
    boolean isInputShutdown();

    /**
     * Close any backing stream associated with the endpoint
     */
    @Override
    default void close()
    {
        close(null);
    }

    /**
     * Close any backing stream associated with the endpoint, passing a cause
     *
     * @param cause the reason for the close or null
     */
    void close(Throwable cause);

    /**
     * Fill the passed buffer with data from this endpoint.  The bytes are appended to any
     * data already in the buffer by writing from the buffers limit up to it's capacity.
     * The limit is updated to include the filled bytes.
     *
     * @param buffer The buffer to fill. The position and limit are modified during the fill. After the
     * operation, the position is unchanged and the limit is increased to reflect the new data filled.
     * @return an {@code int} value indicating the number of bytes
     * filled or -1 if EOF is read or the input is shutdown.
     * @throws IOException if the endpoint is closed.
     */
    int fill(ByteBuffer buffer) throws IOException;

    /**
     * Flush data from the passed header/buffer to this endpoint.  As many bytes as can be consumed
     * are taken from the header/buffer position up until the buffer limit.  The header/buffers position
     * is updated to indicate how many bytes have been consumed.
     *
     * @param buffer the buffers to flush
     * @return True IFF all the buffers have been consumed and the endpoint has flushed the data to its
     * destination (ie is not buffering any data).
     * @throws IOException If the endpoint is closed or output is shutdown.
     */
    boolean flush(ByteBuffer... buffer) throws IOException;

    /**
     * @return The underlying transport object (socket, channel, etc.)
     */
    Object getTransport();

    /**
     * Get the max idle time in ms.
     * <p>The max idle time is the time the endpoint can be idle before
     * extraordinary handling takes place.
     *
     * @return the max idle time in ms or if ms &lt;= 0 implies an infinite timeout
     */
    long getIdleTimeout();

    /**
     * Set the idle timeout.
     *
     * @param idleTimeout the idle timeout in MS. Timeout &lt;= 0 implies an infinite timeout
     */
    void setIdleTimeout(long idleTimeout);

    /**
     * <p>Requests callback methods to be invoked when a call to {@link #fill(ByteBuffer)} would return data or EOF.</p>
     *
     * @param callback the callback to call when an error occurs or we are readable.  The callback may implement the {@link Invocable} interface to
     * self declare its blocking status. Non-blocking callbacks may be called more efficiently without dispatch delays.
     * @throws ReadPendingException if another read operation is concurrent.
     */
    void fillInterested(Callback callback) throws ReadPendingException;

    /**
     * <p>Requests callback methods to be invoked when a call to {@link #fill(ByteBuffer)} would return data or EOF.</p>
     *
     * @param callback the callback to call when an error occurs or we are readable.  The callback may implement the {@link Invocable} interface to
     * self declare its blocking status. Non-blocking callbacks may be called more efficiently without dispatch delays.
     * @return true if set
     */
    boolean tryFillInterested(Callback callback);

    /**
     * @return whether {@link #fillInterested(Callback)} has been called, but {@link #fill(ByteBuffer)} has not yet
     * been called
     */
    boolean isFillInterested();

    /**
     * <p>Writes the given buffers via {@link #flush(ByteBuffer...)} and invokes callback methods when either
     * all the data has been flushed or an error occurs.</p>
     *
     * @param callback the callback to call when an error occurs or the write completed.   The callback may implement the {@link Invocable} interface to
     * self declare its blocking status. Non-blocking callbacks may be called more efficiently without dispatch delays.
     * @param buffers one or more {@link ByteBuffer}s that will be flushed.
     * @throws WritePendingException if another write operation is concurrent.
     */
    void write(Callback callback, ByteBuffer... buffers) throws WritePendingException;

    /**
     * @return the {@link Connection} associated with this EndPoint
     * @see #setConnection(Connection)
     */
    Connection getConnection();

    /**
     * @param connection the {@link Connection} associated with this EndPoint
     * @see #getConnection()
     * @see #upgrade(Connection)
     */
    void setConnection(Connection connection);

    /**
     * <p>Callback method invoked when this EndPoint is opened.</p>
     *
     * @see #onClose(Throwable)
     */
    void onOpen();

    /**
     * <p>Callback method invoked when this EndPoint is close.</p>
     *
     * @param cause The reason for the close, or null if a normal close.
     * @see #onOpen()
     */
    void onClose(Throwable cause);

    /**
     * <p>Upgrades this EndPoint from the current connection to the given new connection.</p>
     * <p>Closes the current connection, links this EndPoint to the new connection and
     * then opens the new connection.</p>
     * <p>If the current connection is an instance of {@link Connection.UpgradeFrom} then
     * a buffer of unconsumed bytes is requested.
     * If the buffer of unconsumed bytes is non-null and non-empty, then the new
     * connection is tested: if it is an instance of {@link Connection.UpgradeTo}, then
     * the unconsumed buffer is passed to the new connection; otherwise, an exception
     * is thrown since there are unconsumed bytes that cannot be consumed by the new
     * connection.</p>
     *
     * @param newConnection the connection to upgrade to
     */
    public void upgrade(Connection newConnection);
}<|MERGE_RESOLUTION|>--- conflicted
+++ resolved
@@ -93,20 +93,17 @@
  */
 public interface EndPoint extends Closeable
 {
-<<<<<<< HEAD
     /** 
-     * Marks an <code>EndPoint</code> that wraps another <code>EndPoint</code>.
+     * Marks an {@code EndPoint} that wraps another {@code EndPoint}.
      */
     public interface Wrapper 
     {
         /**
-         * @return The wrapped <code>EndPoint</code>
+         * @return The wrapped {@code EndPoint}
          */
         EndPoint unwrap();
     }
-    
-=======
->>>>>>> f2c6b678
+
     /**
      * @return The local Inet address to which this {@code EndPoint} is bound, or {@code null}
      * if this {@code EndPoint} does not represent a network connection.
@@ -279,7 +276,7 @@
     void onOpen();
 
     /**
-     * <p>Callback method invoked when this EndPoint is close.</p>
+     * <p>Callback method invoked when this {@link EndPoint} is closed.</p>
      *
      * @param cause The reason for the close, or null if a normal close.
      * @see #onOpen()
