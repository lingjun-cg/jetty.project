--- conflicted
+++ resolved
@@ -66,7 +66,7 @@
 
     <!-- =========================================================== -->
     <!-- Set up the list of default configuration classes            -->
-    <!-- =========================================================== -->
+    <!-- =========================================================== -->    
     <Call class="org.eclipse.jetty.webapp.Configurations" name="setKnown">
       <Arg>
         <Array type="String">
@@ -81,14 +81,9 @@
          <Item>org.eclipse.jetty.plus.webapp.PlusConfiguration</Item>
          <Item>org.eclipse.jetty.plus.webapp.EnvConfiguration</Item>
          <Item>org.eclipse.jetty.webapp.JmxConfiguration</Item>
-<<<<<<< HEAD
-=======
          <Item>org.eclipse.jetty.websocket.server.JettyWebSocketConfiguration</Item>
          <Item>org.eclipse.jetty.websocket.javax.server.JavaxWebSocketConfiguration</Item>
->>>>>>> bd0a61b1
          <Item>org.eclipse.jetty.osgi.annotations.AnnotationConfiguration</Item>
-         <Item>org.eclipse.jetty.websocket.server.JettyWebSocketConfiguration</Item>
-         <Item>org.eclipse.jetty.websocket.jsr356.server.JavaxWebSocketConfiguration</Item>
          <Item>org.eclipse.jetty.osgi.boot.OSGiWebInfConfiguration</Item>
          <Item>org.eclipse.jetty.osgi.boot.OSGiMetaInfConfiguration</Item>
         </Array>
