--- conflicted
+++ resolved
@@ -53,24 +53,11 @@
         setLocation(location);
     }
 
-<<<<<<< HEAD
-=======
-    /**
-     * @param replacement the URI to redirect to
-     * @deprecated use {@link #setLocation(String)} instead.
-     */
-    @Deprecated
-    public void setReplacement(String replacement)
-    {
-        setLocation(replacement);
-    }
-
     /**
      * Sets the redirect location.
      *
      * @param location the URI to redirect to
      */
->>>>>>> eb837293
     public void setLocation(String location)
     {
         _location = location;
@@ -115,4 +102,5 @@
     {
         return String.format("%s[%d>%s]", super.toString(), _statusCode, _location);
     }
+
 }