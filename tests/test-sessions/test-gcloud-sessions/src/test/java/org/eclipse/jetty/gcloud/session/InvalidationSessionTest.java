//
//  ========================================================================
//  Copyright (c) 1995-2016 Mort Bay Consulting Pty. Ltd.
//  ------------------------------------------------------------------------
//  All rights reserved. This program and the accompanying materials
//  are made available under the terms of the Eclipse Public License v1.0
//  and Apache License v2.0 which accompanies this distribution.
//
//      The Eclipse Public License is available at
//      http://www.eclipse.org/legal/epl-v10.html
//
//      The Apache License v2.0 is available at
//      http://www.opensource.org/licenses/apache2.0.php
//
//  You may elect to redistribute this code under either of these licenses.
//  ========================================================================
//


package org.eclipse.jetty.gcloud.session;


import org.eclipse.jetty.server.session.AbstractInvalidationSessionTest;
import org.eclipse.jetty.server.session.AbstractTestServer;
import org.eclipse.jetty.server.session.SessionHandler;
import org.junit.AfterClass;
import org.junit.BeforeClass;
import org.junit.Ignore;

/**
 * InvalidationSessionTest
 *
 *
 */
public class InvalidationSessionTest extends AbstractInvalidationSessionTest
{
<<<<<<< HEAD
    static GCloudSessionTestSupport _testSupport;


    @BeforeClass
    public static void setup () throws Exception
    {
        _testSupport = new GCloudSessionTestSupport();
        _testSupport.setUp();
    }
=======
>>>>>>> 67f8a96e
    
    @AfterClass
    public static void teardown () throws Exception
    {
        GCloudTestSuite.__testSupport.deleteSessions();
    }
    
    /** 
     * @see org.eclipse.jetty.server.session.AbstractInvalidationSessionTest#createServer(int)
     */
    @Override
<<<<<<< HEAD
    public AbstractTestServer createServer(int port, int maxInactive, int scavengeInterval, int evictionPolicy)
=======
    public AbstractTestServer createServer(int port)
    {
        return new GCloudTestServer(port, GCloudTestSuite.__testSupport.getConfiguration());
    }

    /** 
     * @see org.eclipse.jetty.server.session.AbstractInvalidationSessionTest#pause()
     */
    @Override
    public void pause()
>>>>>>> 67f8a96e
    {
        GCloudTestServer server =  new GCloudTestServer(port, maxInactive, scavengeInterval, evictionPolicy, _testSupport.getConfiguration()) 
        {
            /** 
             * @see org.eclipse.jetty.gcloud.session.GCloudTestServer#newSessionManager()
             */
            @Override
            public SessionHandler newSessionHandler()
            {
                SessionHandler handler = super.newSessionHandler();
                handler.getSessionCache().setEvictionPolicy(evictionPolicy);
                return handler;
            }

        };
        return server;
    }

}<|MERGE_RESOLUTION|>--- conflicted
+++ resolved
@@ -34,18 +34,6 @@
  */
 public class InvalidationSessionTest extends AbstractInvalidationSessionTest
 {
-<<<<<<< HEAD
-    static GCloudSessionTestSupport _testSupport;
-
-
-    @BeforeClass
-    public static void setup () throws Exception
-    {
-        _testSupport = new GCloudSessionTestSupport();
-        _testSupport.setUp();
-    }
-=======
->>>>>>> 67f8a96e
     
     @AfterClass
     public static void teardown () throws Exception
@@ -57,22 +45,9 @@
      * @see org.eclipse.jetty.server.session.AbstractInvalidationSessionTest#createServer(int)
      */
     @Override
-<<<<<<< HEAD
     public AbstractTestServer createServer(int port, int maxInactive, int scavengeInterval, int evictionPolicy)
-=======
-    public AbstractTestServer createServer(int port)
     {
-        return new GCloudTestServer(port, GCloudTestSuite.__testSupport.getConfiguration());
-    }
-
-    /** 
-     * @see org.eclipse.jetty.server.session.AbstractInvalidationSessionTest#pause()
-     */
-    @Override
-    public void pause()
->>>>>>> 67f8a96e
-    {
-        GCloudTestServer server =  new GCloudTestServer(port, maxInactive, scavengeInterval, evictionPolicy, _testSupport.getConfiguration()) 
+        GCloudTestServer server =  new GCloudTestServer(port, maxInactive, scavengeInterval, evictionPolicy, GCloudTestSuite.__testSupport.getConfiguration()) 
         {
             /** 
              * @see org.eclipse.jetty.gcloud.session.GCloudTestServer#newSessionManager()
