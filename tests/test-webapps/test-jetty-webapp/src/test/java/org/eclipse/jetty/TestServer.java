--- conflicted
+++ resolved
@@ -127,16 +127,12 @@
         WebAppContext webapp = new WebAppContext();
         webapp.setContextPath("/test");
         webapp.setParentLoaderPriority(true);
-<<<<<<< HEAD
-        webapp.setResourceBase(jetty_root.resolve("tests/test-webapps/test-jetty-webapp/src/main/webapp").toString());
+        webapp.setResourceBase(jettyRoot.resolve("tests/test-webapps/test-jetty-webapp/src/main/webapp").toString());
         webapp.setAttribute(MetaInfConfiguration.CONTAINER_JAR_PATTERN,
             ".*/test-jetty-webapp/target/classes.*$|" +
                 ".*/jetty-servlet-api-[^/]*\\.jar$|.*/javax.servlet.jsp.jstl-.*\\.jar$|.*/org.apache.taglibs.taglibs-standard-impl-.*\\.jar$"
         );
 
-=======
-        webapp.setResourceBase(jettyRoot.resolve("tests/test-webapps/test-jetty-webapp/src/main/webapp").toString());
->>>>>>> 33a5a257
         webapp.setAttribute("testAttribute", "testValue");
         File sessiondir = File.createTempFile("sessions", null);
         if (sessiondir.exists())
