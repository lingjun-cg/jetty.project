--- conflicted
+++ resolved
@@ -46,10 +46,6 @@
     <dependency>
       <groupId>jakarta.enterprise</groupId>
       <artifactId>jakarta.enterprise.cdi-api</artifactId>
-<<<<<<< HEAD
-      <version>3.0.0-M1</version>
-=======
->>>>>>> 66b94281
       <scope>provided</scope>
     </dependency>
 
