--- conflicted
+++ resolved
@@ -28,13 +28,7 @@
 
     exports org.eclipse.jetty.server.jmx to
          org.eclipse.jetty.jmx;
-<<<<<<< HEAD
-
-    // TODO required for testing ????
-    exports org.eclipse.jetty.server.ssl;
 
     exports org.eclipse.jetty.server.internal to
         org.eclipse.jetty.nested;
-=======
->>>>>>> 3732b38e
 }