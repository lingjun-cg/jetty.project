#!groovy

pipeline {
  agent any
  // save some io during the build
  options { durabilityHint('PERFORMANCE_OPTIMIZED') }
  stages {
    stage("Parallel Stage") {
      parallel {
        stage("Build / Test - JDK11") {
          agent { node { label 'linux' } }
          options { timeout(time: 120, unit: 'MINUTES') }
          steps {
            mavenBuild("jdk11", "-Pautobahn -Pmongodb install", "maven3", true)
            // Collect up the jacoco execution results (only on main build)
            jacoco inclusionPattern: '**/org/eclipse/jetty/**/*.class',
                exclusionPattern: '' +
                    // build tools
                    '**/org/eclipse/jetty/ant/**' +
                    ',**/org/eclipse/jetty/maven/**' +
                    ',**/org/eclipse/jetty/jspc/**' +
                    // example code / documentation
                    ',**/org/eclipse/jetty/embedded/**' +
                    ',**/org/eclipse/jetty/asyncrest/**' +
                    ',**/org/eclipse/jetty/demo/**' +
                    // special environments / late integrations
                    ',**/org/eclipse/jetty/gcloud/**' +
                    ',**/org/eclipse/jetty/infinispan/**' +
                    ',**/org/eclipse/jetty/osgi/**' +
                    ',**/org/eclipse/jetty/spring/**' +
                    ',**/org/eclipse/jetty/http/spi/**' +
                    // test classes
                    ',**/org/eclipse/jetty/tests/**' +
                    ',**/org/eclipse/jetty/test/**',
                execPattern: '**/target/jacoco.exec',
                classPattern: '**/target/classes',
                sourcePattern: '**/src/main/java'
            junit testResults: '**/target/surefire-reports/*.xml,**/target/autobahntestsuite-reports/*.xml'
            warnings consoleParsers: [[parserName: 'Maven'], [parserName: 'Java']]
            maven_invoker reportsFilenamePattern: "**/target/invoker-reports/BUILD*.xml", invokerBuildDir: "**/target/it"
          }
        }

        stage("Build / Test - JDK12") {
          agent { node { label 'linux' } }
          options { timeout(time: 120, unit: 'MINUTES') }
          steps {
            mavenBuild("jdk12", "-Pmongodb install", "maven3", true)
            warnings consoleParsers: [[parserName: 'Maven'], [parserName: 'Java']]
            maven_invoker reportsFilenamePattern: "**/target/invoker-reports/BUILD*.xml", invokerBuildDir: "**/target/it"
          }
        }
/*
        stage("Build Javadoc") {
          agent { node { label 'linux' } }
          options { timeout(time: 30, unit: 'MINUTES') }
          steps {
            mavenBuild("jdk11", "install javadoc:javadoc -DskipTests", "maven3", true)
            warnings consoleParsers: [[parserName: 'Maven'], [parserName: 'JavaDoc'], [parserName: 'Java']]
          }
        }
<<<<<<< HEAD
*/
=======

        stage("Checkstyle ") {
          agent { node { label 'linux' } }
          options { timeout(time: 30, unit: 'MINUTES') }
          steps {
            mavenBuild("jdk11", "install checkstyle:checkstyle -DskipTests", "maven3", true)
            recordIssues(
                    enabledForFailure: true, aggregatingResults: true,
                    tools: [java(), checkStyle(pattern: '**/target/checkstyle-result.xml', reportEncoding: 'UTF-8')]
            )
          }
        }

        stage("Build Compact3") {
          agent { node { label 'linux' } }
          options { timeout(time: 120, unit: 'MINUTES') }
          steps {
            mavenBuild("jdk8", "-Pcompact3 install -DskipTests", "maven3", true)
            warnings consoleParsers: [[parserName: 'Maven'], [parserName: 'Java']]
          }
        }
>>>>>>> 3030ccb2
      }
    }
  }
  /*
  post {
    failure {
      slackNotif()
    }
    unstable {
      slackNotif()
    }
    fixed {
      slackNotif()
    }
  }
  */
}

/*
def slackNotif() {
    script {
      if (env.BRANCH_NAME=='jetty-10.0.x' ||
          env.BRANCH_NAME=='jetty-9.4.x') {
          //BUILD_USER = currentBuild.rawBuild.getCause(Cause.UserIdCause).getUserId()
          // by ${BUILD_USER}
          COLOR_MAP = ['SUCCESS': 'good', 'FAILURE': 'danger', 'UNSTABLE': 'danger', 'ABORTED': 'danger']
          slackSend channel: '#jenkins',
                  color: COLOR_MAP[currentBuild.currentResult],
                  message: "*${currentBuild.currentResult}:* Job ${env.JOB_NAME} build ${env.BUILD_NUMBER} - ${env.BUILD_URL}"
      }
    }
}
*/

/**
 * To other developers, if you are using this method above, please use the following syntax.
 *
 * mavenBuild("<jdk>", "<profiles> <goals> <plugins> <properties>"
 *
 * @param jdk the jdk tool name (in jenkins) to use for this build
 * @param cmdline the command line in "<profiles> <goals> <properties>"`format.
 * @paran mvnName maven installation to use
 * @return the Jenkinsfile step representing a maven build
 */
def mavenBuild(jdk, cmdline, mvnName, junitPublishDisabled) {
  def localRepo = "${env.JENKINS_HOME}/${env.EXECUTOR_NUMBER}" // ".repository" //
  def settingsName = 'oss-settings.xml'
  def mavenOpts = '-Xms1g -Xmx4g -Djava.awt.headless=true'

  withMaven(
      maven: mvnName,
      jdk: "$jdk",
      publisherStrategy: 'EXPLICIT',
      globalMavenSettingsConfig: settingsName,
      options: [junitPublisher(disabled: junitPublishDisabled),mavenLinkerPublisher(disabled: false),pipelineGraphPublisher(disabled: false)],
      mavenOpts: mavenOpts,
      mavenLocalRepo: localRepo) {
    // Some common Maven command line + provided command line
    sh "mvn -Pci -V -B -T3 -e -fae -Dmaven.test.failure.ignore=true -Djetty.testtracker.log=true $cmdline -Dunix.socket.tmp=" + env.JENKINS_HOME
  }
}

// vim: et:ts=2:sw=2:ft=groovy<|MERGE_RESOLUTION|>--- conflicted
+++ resolved
@@ -59,10 +59,7 @@
             warnings consoleParsers: [[parserName: 'Maven'], [parserName: 'JavaDoc'], [parserName: 'Java']]
           }
         }
-<<<<<<< HEAD
 */
-=======
-
         stage("Checkstyle ") {
           agent { node { label 'linux' } }
           options { timeout(time: 30, unit: 'MINUTES') }
@@ -75,15 +72,6 @@
           }
         }
 
-        stage("Build Compact3") {
-          agent { node { label 'linux' } }
-          options { timeout(time: 120, unit: 'MINUTES') }
-          steps {
-            mavenBuild("jdk8", "-Pcompact3 install -DskipTests", "maven3", true)
-            warnings consoleParsers: [[parserName: 'Maven'], [parserName: 'Java']]
-          }
-        }
->>>>>>> 3030ccb2
       }
     }
   }
