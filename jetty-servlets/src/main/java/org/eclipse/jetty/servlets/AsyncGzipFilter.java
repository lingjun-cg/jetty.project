//
//  ========================================================================
//  Copyright (c) 1995-2020 Mort Bay Consulting Pty Ltd and others.
//  ------------------------------------------------------------------------
//  All rights reserved. This program and the accompanying materials
//  are made available under the terms of the Eclipse Public License v1.0
//  and Apache License v2.0 which accompanies this distribution.
//
//      The Eclipse Public License is available at
//      http://www.eclipse.org/legal/epl-v10.html
//
//      The Apache License v2.0 is available at
//      http://www.opensource.org/licenses/apache2.0.php
//
//  You may elect to redistribute this code under either of these licenses.
//  ========================================================================
//

package org.eclipse.jetty.servlets;

<<<<<<< HEAD
@Deprecated
public class AsyncGzipFilter extends GzipFilter
=======
import java.io.File;
import java.io.IOException;
import java.util.HashSet;
import java.util.List;
import java.util.Locale;
import java.util.Set;
import java.util.StringTokenizer;
import java.util.regex.Pattern;
import java.util.zip.Deflater;
import javax.servlet.DispatcherType;
import javax.servlet.FilterChain;
import javax.servlet.FilterConfig;
import javax.servlet.ServletContext;
import javax.servlet.ServletException;
import javax.servlet.ServletRegistration;
import javax.servlet.ServletRequest;
import javax.servlet.ServletResponse;
import javax.servlet.http.HttpServletRequest;
import javax.servlet.http.HttpServletResponse;

import org.eclipse.jetty.http.HttpField;
import org.eclipse.jetty.http.HttpFields;
import org.eclipse.jetty.http.HttpGenerator;
import org.eclipse.jetty.http.HttpHeader;
import org.eclipse.jetty.http.HttpMethod;
import org.eclipse.jetty.http.MimeTypes;
import org.eclipse.jetty.server.HttpChannel;
import org.eclipse.jetty.server.HttpOutput;
import org.eclipse.jetty.server.Request;
import org.eclipse.jetty.servlets.gzip.GzipFactory;
import org.eclipse.jetty.servlets.gzip.GzipHttpOutput;
import org.eclipse.jetty.util.URIUtil;
import org.eclipse.jetty.util.log.Log;
import org.eclipse.jetty.util.log.Logger;

/* ------------------------------------------------------------ */
/** Async GZIP Filter
 * This filter is a gzip filter using jetty internal mechanism to apply gzip compression
 * to output that is compatible with async IO and does not need to wrap the response nor output stream.
 * The filter will gzip the content of a response if: <ul>
 * <li>The filter is mapped to a matching path</li>
 * <li>accept-encoding header is set to either gzip, deflate or a combination of those</li>
 * <li>The response status code is >=200 and <300
 * <li>The content length is unknown or more than the <code>minGzipSize</code> initParameter or the minGzipSize is 0(default)</li>
 * <li>If a list of mimeTypes is set by the <code>mimeTypes</code> init parameter, then the Content-Type is in the list.</li>
 * <li>If no mimeType list is set, then the content-type is not in the list defined by <code>excludedMimeTypes</code></li>
 * <li>No content-encoding is specified by the resource</li>
 * </ul>
 *
 * <p>
 * Compressing the content can greatly improve the network bandwidth usage, but at a cost of memory and
 * CPU cycles. If this filter is mapped for static content, then use of efficient direct NIO may be
 * prevented, thus use of the gzip mechanism of the {@link org.eclipse.jetty.servlet.DefaultServlet} is
 * advised instead.
 * </p>
 * <p>
 * This filter extends {@link UserAgentFilter} and if the the initParameter <code>excludedAgents</code>
 * is set to a comma separated list of user agents, then these agents will be excluded from gzip content.
 * </p>
 * <p>Init Parameters:</p>
 * <dl>
 * <dt>bufferSize</dt>       <dd>The output buffer size. Defaults to 8192. Be careful as values <= 0 will lead to an
 *                            {@link IllegalArgumentException}.
 *                            See: {@link java.util.zip.GZIPOutputStream#GZIPOutputStream(java.io.OutputStream, int)}
 *                            and: {@link java.util.zip.DeflaterOutputStream#DeflaterOutputStream(java.io.OutputStream, Deflater, int)}
 * </dd>
 * <dt>minGzipSize</dt>       <dd>Content will only be compressed if content length is either unknown or greater
 *                            than <code>minGzipSize</code>.
 * </dd>
 * <dt>deflateCompressionLevel</dt>       <dd>The compression level used for deflate compression. (0-9).
 *                            See: {@link java.util.zip.Deflater#Deflater(int, boolean)}
 * </dd>
 * <dt>deflateNoWrap</dt>       <dd>The noWrap setting for deflate compression. Defaults to true. (true/false)
 *                            See: {@link java.util.zip.Deflater#Deflater(int, boolean)}
 * </dd>
 * <dt>methods</dt>       <dd>Comma separated list of HTTP methods to compress. If not set, only GET requests are compressed.
 *  </dd>
 * <dt>mimeTypes</dt>       <dd>Comma separated list of mime types to compress. If it is not set, then the excludedMimeTypes list is used.
 * </dd>
 * <dt>excludedMimeTypes</dt>       <dd>Comma separated list of mime types to never compress. If not set, then the default is the commonly known
 * image, video, audio and compressed types.
 * </dd>

 * <dt>excludedAgents</dt>       <dd>Comma separated list of user agents to exclude from compression. Does a
 *                            {@link String#contains(CharSequence)} to check if the excluded agent occurs
 *                            in the user-agent header. If it does -> no compression
 * </dd>
 * <dt>excludeAgentPatterns</dt>       <dd>Same as excludedAgents, but accepts regex patterns for more complex matching.
 * </dd>
 * <dt>excludePaths</dt>       <dd>Comma separated list of paths to exclude from compression.
 *                            Does a {@link String#startsWith(String)} comparison to check if the path matches.
 *                            If it does match -> no compression. To match subpaths use <code>excludePathPatterns</code>
 *                            instead.
 * </dd>
 * <dt>excludePathPatterns</dt>       <dd>Same as excludePath, but accepts regex patterns for more complex matching.
 * </dd>
 * <dt>vary</dt>       <dd>Set to the value of the Vary header sent with responses that could be compressed.  By default it is 
 *                            set to 'Vary: Accept-Encoding, User-Agent' since IE6 is excluded by default from the excludedAgents. 
 *                            If user-agents are not to be excluded, then this can be set to 'Vary: Accept-Encoding'.  Note also 
 *                            that shared caches may cache copies of a resource that is varied by User-Agent - one per variation of 
 *                            the User-Agent, unless the cache does some normalization of the UA string.
 * </dd>                         
 * <dt>checkGzExists</dt>       <dd>If set to true, the filter check if a static resource with ".gz" appended exists.  If so then
 *                            the normal processing is done so that the default servlet can send  the pre existing gz content. If not
 *                            set, defaults to the same as the default servlet "gzip" parameter.
 *  </dd>
 *  </dl>
 */
public class AsyncGzipFilter extends UserAgentFilter implements GzipFactory
>>>>>>> de890bb1
{
}<|MERGE_RESOLUTION|>--- conflicted
+++ resolved
@@ -18,119 +18,7 @@
 
 package org.eclipse.jetty.servlets;
 
-<<<<<<< HEAD
 @Deprecated
 public class AsyncGzipFilter extends GzipFilter
-=======
-import java.io.File;
-import java.io.IOException;
-import java.util.HashSet;
-import java.util.List;
-import java.util.Locale;
-import java.util.Set;
-import java.util.StringTokenizer;
-import java.util.regex.Pattern;
-import java.util.zip.Deflater;
-import javax.servlet.DispatcherType;
-import javax.servlet.FilterChain;
-import javax.servlet.FilterConfig;
-import javax.servlet.ServletContext;
-import javax.servlet.ServletException;
-import javax.servlet.ServletRegistration;
-import javax.servlet.ServletRequest;
-import javax.servlet.ServletResponse;
-import javax.servlet.http.HttpServletRequest;
-import javax.servlet.http.HttpServletResponse;
-
-import org.eclipse.jetty.http.HttpField;
-import org.eclipse.jetty.http.HttpFields;
-import org.eclipse.jetty.http.HttpGenerator;
-import org.eclipse.jetty.http.HttpHeader;
-import org.eclipse.jetty.http.HttpMethod;
-import org.eclipse.jetty.http.MimeTypes;
-import org.eclipse.jetty.server.HttpChannel;
-import org.eclipse.jetty.server.HttpOutput;
-import org.eclipse.jetty.server.Request;
-import org.eclipse.jetty.servlets.gzip.GzipFactory;
-import org.eclipse.jetty.servlets.gzip.GzipHttpOutput;
-import org.eclipse.jetty.util.URIUtil;
-import org.eclipse.jetty.util.log.Log;
-import org.eclipse.jetty.util.log.Logger;
-
-/* ------------------------------------------------------------ */
-/** Async GZIP Filter
- * This filter is a gzip filter using jetty internal mechanism to apply gzip compression
- * to output that is compatible with async IO and does not need to wrap the response nor output stream.
- * The filter will gzip the content of a response if: <ul>
- * <li>The filter is mapped to a matching path</li>
- * <li>accept-encoding header is set to either gzip, deflate or a combination of those</li>
- * <li>The response status code is >=200 and <300
- * <li>The content length is unknown or more than the <code>minGzipSize</code> initParameter or the minGzipSize is 0(default)</li>
- * <li>If a list of mimeTypes is set by the <code>mimeTypes</code> init parameter, then the Content-Type is in the list.</li>
- * <li>If no mimeType list is set, then the content-type is not in the list defined by <code>excludedMimeTypes</code></li>
- * <li>No content-encoding is specified by the resource</li>
- * </ul>
- *
- * <p>
- * Compressing the content can greatly improve the network bandwidth usage, but at a cost of memory and
- * CPU cycles. If this filter is mapped for static content, then use of efficient direct NIO may be
- * prevented, thus use of the gzip mechanism of the {@link org.eclipse.jetty.servlet.DefaultServlet} is
- * advised instead.
- * </p>
- * <p>
- * This filter extends {@link UserAgentFilter} and if the the initParameter <code>excludedAgents</code>
- * is set to a comma separated list of user agents, then these agents will be excluded from gzip content.
- * </p>
- * <p>Init Parameters:</p>
- * <dl>
- * <dt>bufferSize</dt>       <dd>The output buffer size. Defaults to 8192. Be careful as values <= 0 will lead to an
- *                            {@link IllegalArgumentException}.
- *                            See: {@link java.util.zip.GZIPOutputStream#GZIPOutputStream(java.io.OutputStream, int)}
- *                            and: {@link java.util.zip.DeflaterOutputStream#DeflaterOutputStream(java.io.OutputStream, Deflater, int)}
- * </dd>
- * <dt>minGzipSize</dt>       <dd>Content will only be compressed if content length is either unknown or greater
- *                            than <code>minGzipSize</code>.
- * </dd>
- * <dt>deflateCompressionLevel</dt>       <dd>The compression level used for deflate compression. (0-9).
- *                            See: {@link java.util.zip.Deflater#Deflater(int, boolean)}
- * </dd>
- * <dt>deflateNoWrap</dt>       <dd>The noWrap setting for deflate compression. Defaults to true. (true/false)
- *                            See: {@link java.util.zip.Deflater#Deflater(int, boolean)}
- * </dd>
- * <dt>methods</dt>       <dd>Comma separated list of HTTP methods to compress. If not set, only GET requests are compressed.
- *  </dd>
- * <dt>mimeTypes</dt>       <dd>Comma separated list of mime types to compress. If it is not set, then the excludedMimeTypes list is used.
- * </dd>
- * <dt>excludedMimeTypes</dt>       <dd>Comma separated list of mime types to never compress. If not set, then the default is the commonly known
- * image, video, audio and compressed types.
- * </dd>
-
- * <dt>excludedAgents</dt>       <dd>Comma separated list of user agents to exclude from compression. Does a
- *                            {@link String#contains(CharSequence)} to check if the excluded agent occurs
- *                            in the user-agent header. If it does -> no compression
- * </dd>
- * <dt>excludeAgentPatterns</dt>       <dd>Same as excludedAgents, but accepts regex patterns for more complex matching.
- * </dd>
- * <dt>excludePaths</dt>       <dd>Comma separated list of paths to exclude from compression.
- *                            Does a {@link String#startsWith(String)} comparison to check if the path matches.
- *                            If it does match -> no compression. To match subpaths use <code>excludePathPatterns</code>
- *                            instead.
- * </dd>
- * <dt>excludePathPatterns</dt>       <dd>Same as excludePath, but accepts regex patterns for more complex matching.
- * </dd>
- * <dt>vary</dt>       <dd>Set to the value of the Vary header sent with responses that could be compressed.  By default it is 
- *                            set to 'Vary: Accept-Encoding, User-Agent' since IE6 is excluded by default from the excludedAgents. 
- *                            If user-agents are not to be excluded, then this can be set to 'Vary: Accept-Encoding'.  Note also 
- *                            that shared caches may cache copies of a resource that is varied by User-Agent - one per variation of 
- *                            the User-Agent, unless the cache does some normalization of the UA string.
- * </dd>                         
- * <dt>checkGzExists</dt>       <dd>If set to true, the filter check if a static resource with ".gz" appended exists.  If so then
- *                            the normal processing is done so that the default servlet can send  the pre existing gz content. If not
- *                            set, defaults to the same as the default servlet "gzip" parameter.
- *  </dd>
- *  </dl>
- */
-public class AsyncGzipFilter extends UserAgentFilter implements GzipFactory
->>>>>>> de890bb1
 {
 }