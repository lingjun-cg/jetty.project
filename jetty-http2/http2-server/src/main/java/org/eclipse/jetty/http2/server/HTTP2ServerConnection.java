--- conflicted
+++ resolved
@@ -59,7 +59,6 @@
 
 public class HTTP2ServerConnection extends HTTP2Connection implements Connection.UpgradeTo
 {
-<<<<<<< HEAD
     /**
      * @param protocol A HTTP2 protocol variant
      * @return True if the protocol version is supported
@@ -84,10 +83,7 @@
         }
     }
     
-    private final Queue<HttpChannelOverHTTP2> channels = new ConcurrentArrayQueue<>();
-=======
     private final Queue<HttpChannelOverHTTP2> channels = new ArrayDeque<>();
->>>>>>> 0f97c3df
     private final List<Frame> upgradeFrames = new ArrayList<>();
     private final AtomicLong totalRequests = new AtomicLong();
     private final AtomicLong totalResponses = new AtomicLong();
