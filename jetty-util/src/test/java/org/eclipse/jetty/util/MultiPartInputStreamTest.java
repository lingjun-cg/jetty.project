--- conflicted
+++ resolved
@@ -153,24 +153,30 @@
         assertThat(baos.toString("US-ASCII"), is("ttt"));  
     }
 
-<<<<<<< HEAD
     @Test
     public void testNonMultiPartRequest()
     throws Exception
     {
         MultipartConfigElement config = new MultipartConfigElement(_dirname, 1024, 3072, 50);
         MultiPartInputStreamParser mpis = new MultiPartInputStreamParser(new ByteArrayInputStream(_multi.getBytes()),
-=======
+                                                            "Content-type: text/plain",
+                                                             config,
+                                                            _tmpDir);
+        mpis.setDeleteOnExit(true);
+        assertTrue(mpis.getParts().isEmpty());
+    }
+
+    @Test
     public void testNoBody()
-    throws Exception
-    {
+            throws Exception
+            {
         String body = "";
-        
-        MultipartConfigElement config = new MultipartConfigElement(_dirname, 1024, 3072, 50);
-        MultiPartInputStream mpis = new MultiPartInputStream(new ByteArrayInputStream(body.getBytes()), 
-                                                             _contentType,
-                                                             config,
-                                                             _tmpDir);
+
+        MultipartConfigElement config = new MultipartConfigElement(_dirname, 1024, 3072, 50);
+        MultiPartInputStreamParser mpis = new MultiPartInputStreamParser(new ByteArrayInputStream(body.getBytes()), 
+                                                                         _contentType,
+                                                                         config,
+                                                                         _tmpDir);
         mpis.setDeleteOnExit(true);
         try
         {
@@ -183,17 +189,18 @@
         }
     }
     
+    @Test
     public void testWhitespaceBodyWithCRLF()
-    throws Exception
-    {
+            throws Exception
+            {
         String whitespace = "              \n\n\n\r\n\r\n\r\n\r\n";
- 
-        
-        MultipartConfigElement config = new MultipartConfigElement(_dirname, 1024, 3072, 50);
-        MultiPartInputStream mpis = new MultiPartInputStream(new ByteArrayInputStream(whitespace.getBytes()), 
-                                                             _contentType,
-                                                             config,
-                                                             _tmpDir);
+
+
+        MultipartConfigElement config = new MultipartConfigElement(_dirname, 1024, 3072, 50);
+        MultiPartInputStreamParser mpis = new MultiPartInputStreamParser(new ByteArrayInputStream(whitespace.getBytes()), 
+                                                                         _contentType,
+                                                                         config,
+                                                                         _tmpDir);
         mpis.setDeleteOnExit(true);
         try
         {
@@ -205,17 +212,18 @@
             assertTrue(e.getMessage().startsWith("Missing initial"));
         }
     }
-    
+
+    @Test
     public void testWhitespaceBody()
-    throws Exception
-    {
+            throws Exception
+            {
         String whitespace = " ";
-        
-        MultipartConfigElement config = new MultipartConfigElement(_dirname, 1024, 3072, 50);
-        MultiPartInputStream mpis = new MultiPartInputStream(new ByteArrayInputStream(whitespace.getBytes()), 
-                                                             _contentType,
-                                                             config,
-                                                             _tmpDir);
+
+        MultipartConfigElement config = new MultipartConfigElement(_dirname, 1024, 3072, 50);
+        MultiPartInputStreamParser mpis = new MultiPartInputStreamParser(new ByteArrayInputStream(whitespace.getBytes()), 
+                                                                         _contentType,
+                                                                         config,
+                                                                         _tmpDir);
         mpis.setDeleteOnExit(true);
         try
         {
@@ -226,20 +234,6 @@
         {
             assertTrue(e.getMessage().startsWith("Missing initial"));
         }
-    }
-
-    public void testNonMultiPartRequest()
-    throws Exception
-    {
-
-        MultipartConfigElement config = new MultipartConfigElement(_dirname, 1024, 3072, 50);  
-        MultiPartInputStream mpis = new MultiPartInputStream(new ByteArrayInputStream(_multi.getBytes()), 
->>>>>>> 892cafd9
-                                                             "Content-type: text/plain",
-                                                             config,
-                                                            _tmpDir);
-        mpis.setDeleteOnExit(true);
-        assertTrue(mpis.getParts().isEmpty());
     }
 
     @Test
