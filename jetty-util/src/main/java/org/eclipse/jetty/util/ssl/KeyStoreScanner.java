//
// ========================================================================
// Copyright (c) 1995-2020 Mort Bay Consulting Pty Ltd and others.
//
// This program and the accompanying materials are made available under
// the terms of the Eclipse Public License 2.0 which is available at
// https://www.eclipse.org/legal/epl-2.0
//
// This Source Code may also be made available under the following
// Secondary Licenses when the conditions for such availability set
// forth in the Eclipse Public License, v. 2.0 are satisfied:
// the Apache License v2.0 which is available at
// https://www.apache.org/licenses/LICENSE-2.0
//
// SPDX-License-Identifier: EPL-2.0 OR Apache-2.0
// ========================================================================
//

package org.eclipse.jetty.util.ssl;

import java.io.File;
import java.io.IOException;
import java.util.Collections;
import java.util.function.Consumer;

import org.eclipse.jetty.util.Scanner;
import org.eclipse.jetty.util.annotation.ManagedAttribute;
import org.eclipse.jetty.util.annotation.ManagedOperation;
import org.eclipse.jetty.util.component.ContainerLifeCycle;
<<<<<<< HEAD
import org.slf4j.Logger;
import org.slf4j.LoggerFactory;
=======
import org.eclipse.jetty.util.log.Log;
import org.eclipse.jetty.util.log.Logger;
import org.eclipse.jetty.util.resource.Resource;
>>>>>>> 9b5b43a2

/**
 * <p>The {@link KeyStoreScanner} is used to monitor the KeyStore file used by the {@link SslContextFactory}.
 * It will reload the {@link SslContextFactory} if it detects that the KeyStore file has been modified.</p>
 * <p>If the TrustStore file needs to be changed, then this should be done before touching the KeyStore file,
 * the {@link SslContextFactory#reload(Consumer)} will only occur after the KeyStore file has been modified.</p>
 */
public class KeyStoreScanner extends ContainerLifeCycle implements Scanner.DiscreteListener
{
    private static final Logger LOG = LoggerFactory.getLogger(KeyStoreScanner.class);

    private final SslContextFactory sslContextFactory;
    private final File keystoreFile;
    private final Scanner _scanner;

    public KeyStoreScanner(SslContextFactory sslContextFactory)
    {
        this.sslContextFactory = sslContextFactory;
        try
        {
            Resource keystoreResource = sslContextFactory.getKeyStoreResource();
            File monitoredFile = keystoreResource.getFile();
            if (monitoredFile == null || !monitoredFile.exists())
                throw new IllegalArgumentException("keystore file does not exist");
            if (monitoredFile.isDirectory())
                throw new IllegalArgumentException("expected keystore file not directory");

            if (keystoreResource.getAlias() != null)
            {
                // this resource has an alias, use the alias, as that's what's returned in the Scanner
                monitoredFile = new File(keystoreResource.getAlias());
            }

            keystoreFile = monitoredFile;
            if (LOG.isDebugEnabled())
                LOG.debug("Monitored Keystore File: {}", monitoredFile);
        }
        catch (IOException e)
        {
            throw new IllegalArgumentException("could not obtain keystore file", e);
        }

        File parentFile = keystoreFile.getParentFile();
        if (!parentFile.exists() || !parentFile.isDirectory())
            throw new IllegalArgumentException("error obtaining keystore dir");

        _scanner = new Scanner();
        _scanner.setScanDirs(Collections.singletonList(parentFile));
        _scanner.setScanInterval(1);
        _scanner.setReportDirs(false);
        _scanner.setReportExistingFilesOnStartup(false);
        _scanner.setScanDepth(1);
        _scanner.addListener(this);
        addBean(_scanner);
    }

    @Override
    public void fileAdded(String filename)
    {
        if (LOG.isDebugEnabled())
            LOG.debug("added {}", filename);

        if (keystoreFile.toPath().toString().equals(filename))
            reload();
    }

    @Override
    public void fileChanged(String filename)
    {
        if (LOG.isDebugEnabled())
            LOG.debug("changed {}", filename);

        if (keystoreFile.toPath().toString().equals(filename))
            reload();
    }

    @Override
    public void fileRemoved(String filename)
    {
        if (LOG.isDebugEnabled())
            LOG.debug("removed {}", filename);

        if (keystoreFile.toPath().toString().equals(filename))
            reload();
    }

    @ManagedOperation(value = "Scan for changes in the SSL Keystore", impact = "ACTION")
    public void scan()
    {
        if (LOG.isDebugEnabled())
            LOG.debug("scanning");

        _scanner.scan();
        _scanner.scan();
    }

    @ManagedOperation(value = "Reload the SSL Keystore", impact = "ACTION")
    public void reload()
    {
        if (LOG.isDebugEnabled())
            LOG.debug("reloading keystore file {}", keystoreFile);

        try
        {
            sslContextFactory.reload(scf -> {});
        }
        catch (Throwable t)
        {
            LOG.warn("Keystore Reload Failed", t);
        }
    }

    @ManagedAttribute("scanning interval to detect changes which need reloaded")
    public int getScanInterval()
    {
        return _scanner.getScanInterval();
    }

    public void setScanInterval(int scanInterval)
    {
        _scanner.setScanInterval(scanInterval);
    }
}<|MERGE_RESOLUTION|>--- conflicted
+++ resolved
@@ -27,14 +27,9 @@
 import org.eclipse.jetty.util.annotation.ManagedAttribute;
 import org.eclipse.jetty.util.annotation.ManagedOperation;
 import org.eclipse.jetty.util.component.ContainerLifeCycle;
-<<<<<<< HEAD
+import org.eclipse.jetty.util.resource.Resource;
 import org.slf4j.Logger;
 import org.slf4j.LoggerFactory;
-=======
-import org.eclipse.jetty.util.log.Log;
-import org.eclipse.jetty.util.log.Logger;
-import org.eclipse.jetty.util.resource.Resource;
->>>>>>> 9b5b43a2
 
 /**
  * <p>The {@link KeyStoreScanner} is used to monitor the KeyStore file used by the {@link SslContextFactory}.
@@ -139,7 +134,8 @@
 
         try
         {
-            sslContextFactory.reload(scf -> {});
+            sslContextFactory.reload(scf ->
+            {});
         }
         catch (Throwable t)
         {
