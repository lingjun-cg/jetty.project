// ========================================================================
// Copyright (c) 1999-2009 Mort Bay Consulting Pty. Ltd.
// ------------------------------------------------------------------------
// All rights reserved. This program and the accompanying materials
// are made available under the terms of the Eclipse Public License v1.0
// and Apache License v2.0 which accompanies this distribution.
// The Eclipse Public License is available at 
// http://www.eclipse.org/legal/epl-v10.html
// The Apache License v2.0 is available at
// http://www.opensource.org/licenses/apache2.0.php
// You may elect to redistribute this code under either of these licenses. 
// ========================================================================

package org.eclipse.jetty.servlet;

import java.io.IOException;
import java.util.ArrayList;
import java.util.Arrays;
import java.util.Collections;
import java.util.EnumSet;
import java.util.HashMap;
import java.util.HashSet;
import java.util.Set;
import java.util.List;
import java.util.Map;
import java.util.Queue;
import java.util.concurrent.ConcurrentHashMap;
import java.util.concurrent.ConcurrentLinkedQueue;
import java.util.concurrent.ConcurrentMap;

import javax.servlet.DispatcherType;
import javax.servlet.Filter;
import javax.servlet.FilterChain;
import javax.servlet.RequestDispatcher;
import javax.servlet.Servlet;
import javax.servlet.ServletContext;
import javax.servlet.ServletException;
import javax.servlet.ServletRegistration;
import javax.servlet.ServletRequest;
import javax.servlet.ServletResponse;
import javax.servlet.ServletSecurityElement;
import javax.servlet.UnavailableException;
import javax.servlet.http.HttpServletRequest;
import javax.servlet.http.HttpServletResponse;

import org.eclipse.jetty.continuation.ContinuationThrowable;
import org.eclipse.jetty.http.HttpException;
import org.eclipse.jetty.http.PathMap;
import org.eclipse.jetty.io.EofException;
import org.eclipse.jetty.io.RuntimeIOException;
import org.eclipse.jetty.security.IdentityService;
import org.eclipse.jetty.security.SecurityHandler;
import org.eclipse.jetty.server.AbstractHttpConnection;
import org.eclipse.jetty.server.Dispatcher;
import org.eclipse.jetty.server.AbstractHttpConnection;
import org.eclipse.jetty.server.Request;
import org.eclipse.jetty.server.Server;
import org.eclipse.jetty.server.ServletRequestHttpWrapper;
import org.eclipse.jetty.server.ServletResponseHttpWrapper;
import org.eclipse.jetty.server.UserIdentity;
import org.eclipse.jetty.server.handler.ContextHandler;
import org.eclipse.jetty.server.handler.ScopedHandler;
import org.eclipse.jetty.util.LazyList;
import org.eclipse.jetty.util.MultiException;
import org.eclipse.jetty.util.MultiMap;
import org.eclipse.jetty.util.TypeUtil;
import org.eclipse.jetty.util.URIUtil;
import org.eclipse.jetty.util.log.Log;
import org.eclipse.jetty.util.log.Logger;

/* --------------------------------------------------------------------- */
/** Servlet HttpHandler.
 * This handler maps requests to servlets that implement the
 * javax.servlet.http.HttpServlet API.
 * <P>
 * This handler does not implement the full J2EE features and is intended to
 * be used directly when a full web application is not required.  If a Web application is required,
 * then this handler should be used as part of a <code>org.eclipse.jetty.webapp.WebAppContext</code>.
 * <p>
 * Unless run as part of a {@link ServletContextHandler} or derivative, the {@link #initialize()}
 * method must be called manually after start().
 */
public class ServletHandler extends ScopedHandler
{
    private static final Logger LOG = Log.getLogger(ServletHandler.class);

    /* ------------------------------------------------------------ */
    public static final String __DEFAULT_SERVLET="default";
        
    /* ------------------------------------------------------------ */
    private ServletContextHandler _contextHandler;
    private ContextHandler.Context _servletContext;
    private FilterHolder[] _filters=new FilterHolder[0];
    private FilterMapping[] _filterMappings;
    private boolean _filterChainsCached=true;
    private int _maxFilterChainsCacheSize=512;
    private boolean _startWithUnavailable=true;
    private IdentityService _identityService;
    
    private ServletHolder[] _servlets=new ServletHolder[0];
    private ServletMapping[] _servletMappings;
    
    private final Map<String,FilterHolder> _filterNameMap= new HashMap<String,FilterHolder>();
    private List<FilterMapping> _filterPathMappings;
    private MultiMap<String> _filterNameMappings;
    
    private final Map<String,ServletHolder> _servletNameMap=new HashMap<String,ServletHolder>();
    private PathMap _servletPathMap;
    
    protected final ConcurrentMap<String,FilterChain> _chainCache[] = new ConcurrentMap[FilterMapping.ALL];
    protected final Queue<String>[] _chainLRU = new Queue[FilterMapping.ALL];


    /* ------------------------------------------------------------ */
    /** Constructor. 
     */
    public ServletHandler()
    {
    }

    /* ------------------------------------------------------------ */
    /* 
     * @see org.eclipse.jetty.server.handler.AbstractHandler#setServer(org.eclipse.jetty.server.Server)
     */
    public void setServer(Server server)
    {
        Server old=getServer();
        if (old!=null && old!=server)
        {
            getServer().getContainer().update(this, _filters, null, "filter",true);
            getServer().getContainer().update(this, _filterMappings, null, "filterMapping",true);
            getServer().getContainer().update(this, _servlets, null, "servlet",true);
            getServer().getContainer().update(this, _servletMappings, null, "servletMapping",true);
        }

        super.setServer(server);
        
        if (server!=null && old!=server)
        {
            server.getContainer().update(this, null, _filters, "filter",true);
            server.getContainer().update(this, null, _filterMappings, "filterMapping",true);
            server.getContainer().update(this, null, _servlets, "servlet",true);
            server.getContainer().update(this, null, _servletMappings, "servletMapping",true);
        }
    }

    /* ----------------------------------------------------------------- */
    @Override
    protected synchronized void doStart()
        throws Exception
    {
        _servletContext=ContextHandler.getCurrentContext();
        _contextHandler=(ServletContextHandler)(_servletContext==null?null:_servletContext.getContextHandler());

        if (_contextHandler!=null)
        {
            SecurityHandler security_handler = (SecurityHandler)_contextHandler.getChildHandlerByClass(SecurityHandler.class);
            if (security_handler!=null)
                _identityService=security_handler.getIdentityService();
        }
        
        updateNameMappings();
        updateMappings();
        
        if(_filterChainsCached)
        {
            _chainCache[FilterMapping.REQUEST]=new ConcurrentHashMap<String,FilterChain>();
            _chainCache[FilterMapping.FORWARD]=new ConcurrentHashMap<String,FilterChain>();
            _chainCache[FilterMapping.INCLUDE]=new ConcurrentHashMap<String,FilterChain>();
            _chainCache[FilterMapping.ERROR]=new ConcurrentHashMap<String,FilterChain>();
            _chainCache[FilterMapping.ASYNC]=new ConcurrentHashMap<String,FilterChain>();
            
            _chainLRU[FilterMapping.REQUEST]=new ConcurrentLinkedQueue<String>();
            _chainLRU[FilterMapping.FORWARD]=new ConcurrentLinkedQueue<String>();
            _chainLRU[FilterMapping.INCLUDE]=new ConcurrentLinkedQueue<String>();
            _chainLRU[FilterMapping.ERROR]=new ConcurrentLinkedQueue<String>();
            _chainLRU[FilterMapping.ASYNC]=new ConcurrentLinkedQueue<String>();
        }

        super.doStart();
        
        if (_contextHandler==null || !(_contextHandler instanceof ServletContextHandler))
            initialize();
    }   
    
    /* ----------------------------------------------------------------- */
    @Override
    protected synchronized void doStop()
        throws Exception
    {
        super.doStop();
        
        // Stop filters
        if (_filters!=null)
        {
            for (int i=_filters.length; i-->0;)
            {
                try { _filters[i].stop(); }catch(Exception e){LOG.warn(Log.EXCEPTION,e);}
            }
        }
        
        // Stop servlets
        if (_servlets!=null)
        {
            for (int i=_servlets.length; i-->0;)
            {
                try { _servlets[i].stop(); }catch(Exception e){LOG.warn(Log.EXCEPTION,e);}
            }
        }

        _filterPathMappings=null;
        _filterNameMappings=null;
        
        _servletPathMap=null;
    }

    /* ------------------------------------------------------------ */
    IdentityService getIdentityService()
    {
        return _identityService;
    }
    
    /* ------------------------------------------------------------ */
    /**
     * @return Returns the contextLog.
     */
    public Object getContextLog()
    {
        return null;
    }
    
    /* ------------------------------------------------------------ */
    /**
     * @return Returns the filterMappings.
     */
    public FilterMapping[] getFilterMappings()
    {
        return _filterMappings;
    }
    
    /* ------------------------------------------------------------ */
    /** Get Filters.
     * @return Array of defined servlets
     */
    public FilterHolder[] getFilters()
    {
        return _filters;
    }
    
    /* ------------------------------------------------------------ */
    /** ServletHolder matching path.
     * @param pathInContext Path within _context.
     * @return PathMap Entries pathspec to ServletHolder
     */
    public PathMap.Entry getHolderEntry(String pathInContext)
    {
        if (_servletPathMap==null)
            return null;
        return _servletPathMap.getMatch(pathInContext);
    }

    /* ------------------------------------------------------------ */
    /**
     * @param uriInContext uri to get dispatcher for
     * @return A {@link RequestDispatcher dispatcher} wrapping the resource at <code>uriInContext</code>,
     *  or <code>null</code> if the specified uri cannot be dispatched to.
     */
    public RequestDispatcher getRequestDispatcher(String uriInContext)
    {
        if (uriInContext == null || _contextHandler==null)
            return null;

        if (!uriInContext.startsWith("/"))
            return null;
        
        try
        {
            String query=null;
            int q;
            if ((q=uriInContext.indexOf('?'))>0)
            {
                query=uriInContext.substring(q+1);
                uriInContext=uriInContext.substring(0,q);
            }
            if ((q=uriInContext.indexOf(';'))>0)
                uriInContext=uriInContext.substring(0,q);

            String pathInContext=URIUtil.canonicalPath(URIUtil.decodePath(uriInContext));
            String uri=URIUtil.addPaths(_contextHandler.getContextPath(), uriInContext);
            return new Dispatcher(_contextHandler, uri, pathInContext, query);
        }
        catch(Exception e)
        {
            LOG.ignore(e);
        }
        return null;
    }

    /* ------------------------------------------------------------ */
    public ServletContext getServletContext()
    {
        return _servletContext;
    }
    
    /* ------------------------------------------------------------ */
    /**
     * @return Returns the servletMappings.
     */
    public ServletMapping[] getServletMappings()
    {
        return _servletMappings;
    }
    
    /* ------------------------------------------------------------ */
    /**
     * @return Returns the servletMappings.
     */
    public ServletMapping getServletMapping(String pattern)
    {
        if (_servletMappings!=null)
        {
            for (ServletMapping m:_servletMappings)
            {
                String[] paths=m.getPathSpecs();
                if (paths!=null)
                {
                    for (String path:paths)
                    {
                        if (pattern.equals(path))
                            return m;
                    }
                }
            }
        }
        return null;
    }
        
    /* ------------------------------------------------------------ */
    /** Get Servlets.
     * @return Array of defined servlets
     */
    public ServletHolder[] getServlets()
    {
        return _servlets;
    }

    /* ------------------------------------------------------------ */
    public ServletHolder getServlet(String name)
    {
        return (ServletHolder)_servletNameMap.get(name);
    }

    /* ------------------------------------------------------------ */
    @Override
    public void doScope(String target, Request baseRequest, HttpServletRequest request, HttpServletResponse response) throws IOException, ServletException
    {
        // Get the base requests
        final String old_servlet_path=baseRequest.getServletPath();
        final String old_path_info=baseRequest.getPathInfo();

        DispatcherType type = baseRequest.getDispatcherType();
       
        ServletHolder servlet_holder=null;
        UserIdentity.Scope old_scope=null;

        // find the servlet
        if (target.startsWith("/"))
        {
            // Look for the servlet by path
            PathMap.Entry entry=getHolderEntry(target);
            if (entry!=null)
            {
                servlet_holder=(ServletHolder)entry.getValue();

                String servlet_path_spec=(String)entry.getKey(); 
                String servlet_path=entry.getMapped()!=null?entry.getMapped():PathMap.pathMatch(servlet_path_spec,target);
                String path_info=PathMap.pathInfo(servlet_path_spec,target);

                if (DispatcherType.INCLUDE.equals(type))
                {
                    baseRequest.setAttribute(Dispatcher.INCLUDE_SERVLET_PATH,servlet_path);
                    baseRequest.setAttribute(Dispatcher.INCLUDE_PATH_INFO, path_info);
                }
                else
                {
                    baseRequest.setServletPath(servlet_path);
                    baseRequest.setPathInfo(path_info);
                }
            }      
        }
        else
        {
            // look for a servlet by name!
            servlet_holder=(ServletHolder)_servletNameMap.get(target);
        }

        if (LOG.isDebugEnabled())
            LOG.debug("servlet {}|{}|{} -> {}",baseRequest.getContextPath(),baseRequest.getServletPath(),baseRequest.getPathInfo(),servlet_holder);

        try
        {
            // Do the filter/handling thang
<<<<<<< HEAD
            if (servlet_holder!=null)
            {
                old_scope=baseRequest.getUserIdentityScope();
                baseRequest.setUserIdentityScope(servlet_holder);
                
                //if this servlet supports multipart-mime, configure the request with it
                baseRequest.setAttribute(Request.__MULTIPART_CONFIG_ELEMENT, ((ServletHolder.Registration)servlet_holder.getRegistration()).getMultipartConfig());

                // start manual inline of nextScope(target,baseRequest,request,response);
                if (never())
                    nextScope(target,baseRequest,request,response);
                else if (_nextScope!=null)
                    _nextScope.doScope(target,baseRequest,request, response);
                else if (_outerScope!=null)
                    _outerScope.doHandle(target,baseRequest,request, response);
                else 
                    doHandle(target,baseRequest,request, response);
                // end manual inline (pathentic attempt to reduce stack depth)
            }
=======
            old_scope=baseRequest.getUserIdentityScope();
            baseRequest.setUserIdentityScope(servlet_holder);

            // start manual inline of nextScope(target,baseRequest,request,response);
            if (never())
                nextScope(target,baseRequest,request,response);
            else if (_nextScope!=null)
                _nextScope.doScope(target,baseRequest,request, response);
            else if (_outerScope!=null)
                _outerScope.doHandle(target,baseRequest,request, response);
            else 
                doHandle(target,baseRequest,request, response);
            // end manual inline (pathentic attempt to reduce stack depth)
>>>>>>> 4c6112d7
        }
        finally
        {
            if (old_scope!=null)
                baseRequest.setUserIdentityScope(old_scope);

            if (!(DispatcherType.INCLUDE.equals(type)))
            {
                baseRequest.setServletPath(old_servlet_path);
                baseRequest.setPathInfo(old_path_info); 
            }
        }
    }
    
    /* ------------------------------------------------------------ */
    /* 
     * @see org.eclipse.jetty.server.Handler#handle(javax.servlet.http.HttpServletRequest, javax.servlet.http.HttpServletResponse, int)
     */
    @Override
    public void doHandle(String target, Request baseRequest,HttpServletRequest request, HttpServletResponse response)
        throws IOException, ServletException
    {
        DispatcherType type = baseRequest.getDispatcherType();
        
        ServletHolder servlet_holder=(ServletHolder) baseRequest.getUserIdentityScope();
        FilterChain chain=null;

        // find the servlet
        if (target.startsWith("/"))
        {
            if (servlet_holder!=null && _filterMappings!=null && _filterMappings.length>0)
                chain=getFilterChain(baseRequest, target, servlet_holder);
        }
        else
        {
            if (servlet_holder!=null)
            {
                if (_filterMappings!=null && _filterMappings.length>0)
                {
                    chain=getFilterChain(baseRequest, null,servlet_holder);
                }
            }
        }

        LOG.debug("chain={}",chain);
        
        try
        {
            if (servlet_holder==null)
            {
                if (getHandler()==null)
                    notFound(request, response);
                else
                    nextHandle(target,baseRequest,request,response);
            }
            else
            {
                // unwrap any tunnelling of base Servlet request/responses
                ServletRequest req = request;
                if (req instanceof ServletRequestHttpWrapper)
                    req = ((ServletRequestHttpWrapper)req).getRequest();
                ServletResponse res = response;
                if (res instanceof ServletResponseHttpWrapper)
                    res = ((ServletResponseHttpWrapper)res).getResponse();

                // Do the filter/handling thang
                if (chain!=null)
                    chain.doFilter(req, res);
                else 
                    servlet_holder.handle(baseRequest,req,res);
            }
        }
        catch(EofException e)
        {
            throw e;
        }
        catch(RuntimeIOException e)
        {
            throw e;
        }
        catch(ContinuationThrowable e)
        {   
            throw e;
        }
        catch(Exception e)
        {
            if (!(DispatcherType.REQUEST.equals(type) || DispatcherType.ASYNC.equals(type)))
            {
                if (e instanceof IOException)
                    throw (IOException)e;
                if (e instanceof RuntimeException)
                    throw (RuntimeException)e;
                if (e instanceof ServletException)
                    throw (ServletException)e;
            }

            // unwrap cause
            Throwable th=e;
            if (th instanceof UnavailableException)
            {
                LOG.debug(th); 
            }
            else if (th instanceof ServletException)
            {
                LOG.debug(th);
                Throwable cause=((ServletException)th).getRootCause();
                if (cause!=null)
                    th=cause;
            }
            else if (th instanceof RuntimeIOException)
            {
                LOG.debug(th);
                Throwable cause=(IOException)((RuntimeIOException)th).getCause();
                if (cause!=null)
                    th=cause;
            }

            // handle or log exception
            if (th instanceof HttpException)
                throw (HttpException)th;
            else if (th instanceof RuntimeIOException)
                throw (RuntimeIOException)th;
            else if (th instanceof EofException)
                throw (EofException)th;

            else if (LOG.isDebugEnabled())
            {
                LOG.warn(request.getRequestURI(), th); 
                LOG.debug(request.toString()); 
            }
            else if (th instanceof IOException || th instanceof UnavailableException)
            {
                LOG.debug(request.getRequestURI(),th);
            }
            else
            {
                LOG.warn(request.getRequestURI(),th);
            }

            if (!response.isCommitted())
            {
                request.setAttribute(Dispatcher.ERROR_EXCEPTION_TYPE,th.getClass());
                request.setAttribute(Dispatcher.ERROR_EXCEPTION,th);
                if (th instanceof UnavailableException)
                {
                    UnavailableException ue = (UnavailableException)th;
                    if (ue.isPermanent())
                        response.sendError(HttpServletResponse.SC_NOT_FOUND,th.getMessage());
                    else
                        response.sendError(HttpServletResponse.SC_SERVICE_UNAVAILABLE,th.getMessage());
                }
                else
                    response.sendError(HttpServletResponse.SC_INTERNAL_SERVER_ERROR,th.getMessage());
            }
            else
                LOG.debug("Response already committed for handling "+th);
        }
        catch(Error e)
        {   
            if (!(DispatcherType.REQUEST.equals(type) || DispatcherType.ASYNC.equals(type)))
                throw e;
            LOG.warn("Error for "+request.getRequestURI(),e);
            if(LOG.isDebugEnabled())LOG.debug(request.toString());

            // TODO httpResponse.getHttpConnection().forceClose();
            if (!response.isCommitted())
            {
                request.setAttribute(Dispatcher.ERROR_EXCEPTION_TYPE,e.getClass());
                request.setAttribute(Dispatcher.ERROR_EXCEPTION,e);
                response.sendError(HttpServletResponse.SC_INTERNAL_SERVER_ERROR,e.getMessage());
            }
            else
                LOG.debug("Response already committed for handling ",e);
        }
        finally
        {
            baseRequest.setHandled(true);
        }
    }

    /* ------------------------------------------------------------ */
    private FilterChain getFilterChain(Request baseRequest, String pathInContext, ServletHolder servletHolder) 
    {
        String key=pathInContext==null?servletHolder.getName():pathInContext;
        int dispatch = FilterMapping.dispatch(baseRequest.getDispatcherType());
        
        if (_filterChainsCached && _chainCache!=null)
        {
            FilterChain chain = (FilterChain)_chainCache[dispatch].get(key);
            if (chain!=null)
                return chain;
        }
        
        // Build list of filters
        Object filters= null;
        // Path filters
        if (pathInContext!=null && _filterPathMappings!=null)
        {
            for (int i= 0; i < _filterPathMappings.size(); i++)
            {
                FilterMapping mapping = (FilterMapping)_filterPathMappings.get(i);
                if (mapping.appliesTo(pathInContext, dispatch))
                    filters= LazyList.add(filters, mapping.getFilterHolder());
            }
        }

        // Servlet name filters
        if (servletHolder != null && _filterNameMappings!=null && _filterNameMappings.size() > 0)
        {
            // Servlet name filters
            if (_filterNameMappings.size() > 0)
            {
                Object o= _filterNameMappings.get(servletHolder.getName());
                for (int i=0; i<LazyList.size(o);i++)
                {
                    FilterMapping mapping = (FilterMapping)LazyList.get(o,i);
                    if (mapping.appliesTo(dispatch))
                        filters=LazyList.add(filters,mapping.getFilterHolder());
                }
                
                o= _filterNameMappings.get("*");
                for (int i=0; i<LazyList.size(o);i++)
                {
                    FilterMapping mapping = (FilterMapping)LazyList.get(o,i);
                    if (mapping.appliesTo(dispatch))
                        filters=LazyList.add(filters,mapping.getFilterHolder());
                }
            }
        }
        
        if (filters==null)
            return null;
        
        
        FilterChain chain = null;
        if (_filterChainsCached)
        {
            if (LazyList.size(filters) > 0)
                chain= new CachedChain(filters, servletHolder);

            final Map<String,FilterChain> cache=_chainCache[dispatch];
            final Queue<String> lru=_chainLRU[dispatch];

        	// Do we have too many cached chains?
        	while (_maxFilterChainsCacheSize>0 && cache.size()>=_maxFilterChainsCacheSize)
        	{
        	    // The LRU list is not atomic with the cache map, so be prepared to invalidate if 
        	    // a key is not found to delete.
        	    // Delete by LRU (where U==created)
        	    String k=lru.poll();
        	    if (k==null)
        	    {
        	        cache.clear();
        	        break;
        	    }
        	    cache.remove(k);
        	}
        	
        	cache.put(key,chain);
        	lru.add(key);
        }
        else if (LazyList.size(filters) > 0)
            chain = new Chain(baseRequest,filters, servletHolder);
    
        return chain;
    }
    
    /* ------------------------------------------------------------ */
    private void invalidateChainsCache()
    {
        if (_chainLRU[FilterMapping.REQUEST]!=null)
        {
            _chainLRU[FilterMapping.REQUEST].clear();
            _chainLRU[FilterMapping.FORWARD].clear();
            _chainLRU[FilterMapping.INCLUDE].clear();
            _chainLRU[FilterMapping.ERROR].clear();
            _chainLRU[FilterMapping.ASYNC].clear();

            _chainCache[FilterMapping.REQUEST].clear();
            _chainCache[FilterMapping.FORWARD].clear();
            _chainCache[FilterMapping.INCLUDE].clear();
            _chainCache[FilterMapping.ERROR].clear();
            _chainCache[FilterMapping.ASYNC].clear();
        }
    }

    /* ------------------------------------------------------------ */
    /**
     * @return true if the handler is started and there are no unavailable servlets 
     */
    public boolean isAvailable()
    {
        if (!isStarted())
            return false;
        ServletHolder[] holders = getServlets();
        for (int i=0;i<holders.length;i++)
        {
            ServletHolder holder = holders[i];
            if (holder!=null && !holder.isAvailable())
                return false;
        }
        return true;
    }
    
    /* ------------------------------------------------------------ */
    /**
     * @param start True if this handler will start with unavailable servlets
     */
    public void setStartWithUnavailable(boolean start)
    {
        _startWithUnavailable=start;
    }
    
    /* ------------------------------------------------------------ */
    /**
     * @return True if this handler will start with unavailable servlets
     */
    public boolean isStartWithUnavailable()
    {
        return _startWithUnavailable;
    }
    
    
    
    /* ------------------------------------------------------------ */
    /** Initialize filters and load-on-startup servlets.
     * Called automatically from start if autoInitializeServlet is true.
     */
    public void initialize()
        throws Exception
    {
        MultiException mx = new MultiException();

        // Start filters
        if (_filters!=null)
        {
            for (int i=0;i<_filters.length; i++)
                _filters[i].start();
        }
        
        if (_servlets!=null)
        {
            // Sort and Initialize servlets
            ServletHolder[] servlets = (ServletHolder[])_servlets.clone();
            Arrays.sort(servlets);
            for (int i=0; i<servlets.length; i++)
            {
                try
                {
                    if (servlets[i].getClassName()==null && servlets[i].getForcedPath()!=null)
                    {
                        ServletHolder forced_holder = (ServletHolder)_servletPathMap.match(servlets[i].getForcedPath());
                        if (forced_holder==null || forced_holder.getClassName()==null)
                        {    
                            mx.add(new IllegalStateException("No forced path servlet for "+servlets[i].getForcedPath()));
                            continue;
                        }
                        servlets[i].setClassName(forced_holder.getClassName());
                    }
                    
                    servlets[i].start();
                }
                catch(Throwable e)
                {
                    LOG.debug(Log.EXCEPTION,e);
                    mx.add(e);
                }
            } 
            mx.ifExceptionThrow();  
        }
    }
    
    /* ------------------------------------------------------------ */
    /**
     * @return Returns the filterChainsCached.
     */
    public boolean isFilterChainsCached()
    {
        return _filterChainsCached;
    }

    /* ------------------------------------------------------------ */
    /**
     * see also newServletHolder(Class)
     */
    public ServletHolder newServletHolder(Holder.Source source)
    {
        return new ServletHolder(source);
    }
    
    /* ------------------------------------------------------------ */
    /** Convenience method to add a servlet Holder.
    public ServletHolder newServletHolder(Class<? extends Servlet> servlet)
    {
        return new ServletHolder(servlet);
    }
    
    /* ------------------------------------------------------------ */
    /** Convenience method to add a servlet.
     * @return The servlet holder.
     */
    public ServletHolder addServletWithMapping (String className,String pathSpec)
    {
        ServletHolder holder = newServletHolder(null);
        holder.setName(className+"-"+LazyList.size(_servlets));
        holder.setClassName(className);
        addServletWithMapping(holder,pathSpec);
        return holder;
    }   
    
    /* ------------------------------------------------------------ */
    /** conveniance method to add a servlet.
     * @return The servlet holder.
     */
    public ServletHolder addServletWithMapping (Class<? extends Servlet> servlet,String pathSpec)
    {
        ServletHolder holder = newServletHolder(Holder.Source.EMBEDDED);
        holder.setHeldClass(servlet);
        setServlets((ServletHolder[])LazyList.addToArray(getServlets(), holder, ServletHolder.class));
        addServletWithMapping(holder,pathSpec);
        
        return holder;
    }   
    
    /* ------------------------------------------------------------ */
    /** conveniance method to add a servlet.
     * @param servlet servlet holder to add
     * @param pathSpec servlet mappings for the servletHolder
     */
    public void addServletWithMapping (ServletHolder servlet,String pathSpec)
    {
        ServletHolder[] holders=getServlets();
        if (holders!=null)
            holders = holders.clone();
        
        try
        {
            setServlets((ServletHolder[])LazyList.addToArray(holders, servlet, ServletHolder.class));
            
            ServletMapping mapping = new ServletMapping();
            mapping.setServletName(servlet.getName());
            mapping.setPathSpec(pathSpec);
            setServletMappings((ServletMapping[])LazyList.addToArray(getServletMappings(), mapping, ServletMapping.class));
        }
        catch (Exception e)
        {
            setServlets(holders);
            if (e instanceof RuntimeException)
                throw (RuntimeException)e;
            throw new RuntimeException(e);
        }
    }

    
    /* ------------------------------------------------------------ */    
    /**Convenience method to add a pre-constructed ServletHolder.
     * @param holder
     */
    public void addServlet(ServletHolder holder)
    {
        setServlets((ServletHolder[])LazyList.addToArray(getServlets(), holder, ServletHolder.class));
    }
    
    /* ------------------------------------------------------------ */    
    /** Convenience method to add a pre-constructed ServletMapping.
     * @param mapping
     */
    public void addServletMapping (ServletMapping mapping)
    {
        setServletMappings((ServletMapping[])LazyList.addToArray(getServletMappings(), mapping, ServletMapping.class));
    }

    public Set<String>  setServletSecurity(ServletRegistration.Dynamic registration, ServletSecurityElement servletSecurityElement) {
        if (_contextHandler != null) {
            return _contextHandler.setServletSecurity(registration, servletSecurityElement);
        }
        return Collections.emptySet();
    }

    /* ------------------------------------------------------------ */
    /** 
     * @see #newFilterHolder(Class)
     */
    public FilterHolder newFilterHolder(Holder.Source source)
    {
        return new FilterHolder(source);
    }

    /* ------------------------------------------------------------ */
    public FilterHolder getFilter(String name)
    {
        return (FilterHolder)_filterNameMap.get(name);
    }

    
    /* ------------------------------------------------------------ */
    /** Convenience method to add a filter.
     * @param filter  class of filter to create
     * @param pathSpec filter mappings for filter
     * @param dispatches see {@link FilterMapping#setDispatches(int)}
     * @return The filter holder.
     */
    public FilterHolder addFilterWithMapping (Class<? extends Filter> filter,String pathSpec,EnumSet<DispatcherType> dispatches)
    {
        FilterHolder holder = newFilterHolder(Holder.Source.EMBEDDED);
        holder.setHeldClass(filter);
        addFilterWithMapping(holder,pathSpec,dispatches);
        
        return holder;
    }
    
    /* ------------------------------------------------------------ */
    /** Convenience method to add a filter.
     * @param className of filter
     * @param pathSpec filter mappings for filter
     * @param dispatches see {@link FilterMapping#setDispatches(int)}
     * @return The filter holder.
     */
    public FilterHolder addFilterWithMapping (String className,String pathSpec,EnumSet<DispatcherType> dispatches)
    {
        FilterHolder holder = newFilterHolder(Holder.Source.EMBEDDED);
        holder.setName(className+"-"+_filters.length);
        holder.setClassName(className);
        
        addFilterWithMapping(holder,pathSpec,dispatches);
        return holder;
    }
    
    /* ------------------------------------------------------------ */
    /** Convenience method to add a filter.
     * @param holder filter holder to add
     * @param pathSpec filter mappings for filter
     * @param dispatches see {@link FilterMapping#setDispatches(int)}
     */
    public void addFilterWithMapping (FilterHolder holder,String pathSpec,EnumSet<DispatcherType> dispatches)
    {
        FilterHolder[] holders = getFilters();
        if (holders!=null)
            holders = (FilterHolder[])holders.clone();
        
        try
        {
            setFilters((FilterHolder[])LazyList.addToArray(holders, holder, FilterHolder.class));
            
            FilterMapping mapping = new FilterMapping();
            mapping.setFilterName(holder.getName());
            mapping.setPathSpec(pathSpec);
            mapping.setDispatcherTypes(dispatches);
            setFilterMappings((FilterMapping[])LazyList.addToArray(getFilterMappings(), mapping, FilterMapping.class));
        }
        catch (RuntimeException e)
        {
            setFilters(holders);
            throw e;
        }
        catch (Error e)
        {
            setFilters(holders);
            throw e;
        }
            
    }
    
    /* ------------------------------------------------------------ */
    /** Convenience method to add a filter.
     * @param filter  class of filter to create
     * @param pathSpec filter mappings for filter
     * @param dispatches see {@link FilterMapping#setDispatches(int)}
     * @return The filter holder.
     */
    public FilterHolder addFilterWithMapping (Class<? extends Filter> filter,String pathSpec,int dispatches)
    {
        FilterHolder holder = newFilterHolder(Holder.Source.EMBEDDED);
        holder.setHeldClass(filter);
        addFilterWithMapping(holder,pathSpec,dispatches);
        
        return holder;
    }
    
    /* ------------------------------------------------------------ */
    /** Convenience method to add a filter.
     * @param className of filter
     * @param pathSpec filter mappings for filter
     * @param dispatches see {@link FilterMapping#setDispatches(int)}
     * @return The filter holder.
     */
    public FilterHolder addFilterWithMapping (String className,String pathSpec,int dispatches)
    {
        FilterHolder holder = newFilterHolder(null);
        holder.setName(className+"-"+_filters.length);
        holder.setClassName(className);
        
        addFilterWithMapping(holder,pathSpec,dispatches);
        return holder;
    }
    
    /* ------------------------------------------------------------ */
    /** Convenience method to add a filter.
     * @param holder filter holder to add
     * @param pathSpec filter mappings for filter
     * @param dispatches see {@link FilterMapping#setDispatches(int)}
     */
    public void addFilterWithMapping (FilterHolder holder,String pathSpec,int dispatches)
    {
        FilterHolder[] holders = getFilters();
        if (holders!=null)
            holders = (FilterHolder[])holders.clone();
        
        try
        {
            setFilters((FilterHolder[])LazyList.addToArray(holders, holder, FilterHolder.class));
            
            FilterMapping mapping = new FilterMapping();
            mapping.setFilterName(holder.getName());
            mapping.setPathSpec(pathSpec);
            mapping.setDispatches(dispatches);
            setFilterMappings((FilterMapping[])LazyList.addToArray(getFilterMappings(), mapping, FilterMapping.class));
        }
        catch (RuntimeException e)
        {
            setFilters(holders);
            throw e;
        }
        catch (Error e)
        {
            setFilters(holders);
            throw e;
        }
            
    }
    
    /* ------------------------------------------------------------ */
    /** Convenience method to add a filter with a mapping
     * @param className
     * @param pathSpec
     * @param dispatches
     * @return the filter holder created
     * @deprecated use {@link #addFilterWithMapping(Class, String, EnumSet<DispatcherType>)} instead
     */
    public FilterHolder addFilter (String className,String pathSpec,EnumSet<DispatcherType> dispatches)
    {
        return addFilterWithMapping(className, pathSpec, dispatches);
    }
    
    /* ------------------------------------------------------------ */
    /**
     * convenience method to add a filter and mapping
     * @param filter
     * @param filterMapping
     */
    public void addFilter (FilterHolder filter, FilterMapping filterMapping)
    {
        if (filter != null)
            setFilters((FilterHolder[])LazyList.addToArray(getFilters(), filter, FilterHolder.class));
        if (filterMapping != null)
            setFilterMappings((FilterMapping[])LazyList.addToArray(getFilterMappings(), filterMapping, FilterMapping.class));
    }
    
    /* ------------------------------------------------------------ */  
    /** Convenience method to add a preconstructed FilterHolder
     * @param filter
     */
    public void addFilter (FilterHolder filter)
    {
        if (filter != null)
            setFilters((FilterHolder[])LazyList.addToArray(getFilters(), filter, FilterHolder.class));
    }
    
    /* ------------------------------------------------------------ */
    /** Convenience method to add a preconstructed FilterMapping
     * @param mapping
     */
    public void addFilterMapping (FilterMapping mapping)
    {
        if (mapping != null)
            setFilterMappings((FilterMapping[])LazyList.addToArray(getFilterMappings(), mapping, FilterMapping.class));
    }
    
    /* ------------------------------------------------------------ */
    /** Convenience method to add a preconstructed FilterMapping
     * @param mapping
     */
    public void prependFilterMapping (FilterMapping mapping)
    {
        if (mapping != null)
        {
            FilterMapping[] mappings =getFilterMappings();
            if (mappings==null || mappings.length==0)
                setFilterMappings(new FilterMapping[] {mapping});
            else
            {

                FilterMapping[] new_mappings=new FilterMapping[mappings.length+1];
                System.arraycopy(mappings,0,new_mappings,1,mappings.length);
                new_mappings[0]=mapping;
                setFilterMappings(new_mappings);
            }
        }
    }

    /* ------------------------------------------------------------ */
    protected synchronized void updateNameMappings()
    {   
        // update filter name map
        _filterNameMap.clear();
        if (_filters!=null)
        {   
            for (int i=0;i<_filters.length;i++)
            {
                _filterNameMap.put(_filters[i].getName(),_filters[i]);
                _filters[i].setServletHandler(this);
            }
        }

        // Map servlet names to holders
        _servletNameMap.clear();
        if (_servlets!=null)
        {   
            // update the maps
            for (int i=0;i<_servlets.length;i++)
            {
                _servletNameMap.put(_servlets[i].getName(),_servlets[i]);
                _servlets[i].setServletHandler(this);
            }
        }
    }
    
    /* ------------------------------------------------------------ */
    protected synchronized void updateMappings()
    {   
        // update filter mappings
        if (_filterMappings==null)
        {
            _filterPathMappings=null;
            _filterNameMappings=null;
        }
        else 
        {
            _filterPathMappings=new ArrayList();
            _filterNameMappings=new MultiMap();
            for (int i=0;i<_filterMappings.length;i++)
            {
                FilterHolder filter_holder = (FilterHolder)_filterNameMap.get(_filterMappings[i].getFilterName());
                if (filter_holder==null)
                    throw new IllegalStateException("No filter named "+_filterMappings[i].getFilterName());
                _filterMappings[i].setFilterHolder(filter_holder);    
                if (_filterMappings[i].getPathSpecs()!=null)
                    _filterPathMappings.add(_filterMappings[i]);
                
                if (_filterMappings[i].getServletNames()!=null)
                {
                    String[] names=_filterMappings[i].getServletNames();
                    for (int j=0;j<names.length;j++)
                    {
                        if (names[j]!=null)
                            _filterNameMappings.add(names[j], _filterMappings[i]);  
                    }
                }
            }
        }

        // Map servlet paths to holders
        if (_servletMappings==null || _servletNameMap==null)
        {
            _servletPathMap=null;
        }
        else
        {
            PathMap pm = new PathMap();
            
            // update the maps
            for (int i=0;i<_servletMappings.length;i++)
            {
                ServletHolder servlet_holder = (ServletHolder)_servletNameMap.get(_servletMappings[i].getServletName());
                if (servlet_holder==null)
                    throw new IllegalStateException("No such servlet: "+_servletMappings[i].getServletName());
                else if (servlet_holder.isEnabled() && _servletMappings[i].getPathSpecs()!=null)
                {
                    String[] pathSpecs = _servletMappings[i].getPathSpecs();
                    for (int j=0;j<pathSpecs.length;j++)
                        if (pathSpecs[j]!=null)
                            pm.put(pathSpecs[j],servlet_holder);
                }
            }
            
            _servletPathMap=pm;
        }
        
        // flush filter chain cache
        if (_chainCache!=null)
        {
            for (int i=_chainCache.length;i-->0;)
            {
                if (_chainCache[i]!=null)
                    _chainCache[i].clear();
            }
        }

        if (LOG.isDebugEnabled()) 
        {
            LOG.debug("filterNameMap="+_filterNameMap);
            LOG.debug("pathFilters="+_filterPathMappings);
            LOG.debug("servletFilterMap="+_filterNameMappings);
            LOG.debug("servletPathMap="+_servletPathMap);
            LOG.debug("servletNameMap="+_servletNameMap);
        }
        
        try
        {
            if (isStarted())
                initialize();
        }
        catch (Exception e)
        {
            throw new RuntimeException(e);
        }
    }

    /* ------------------------------------------------------------ */
    protected void notFound(HttpServletRequest request,
                  HttpServletResponse response)
        throws IOException
    {
        new Throwable().printStackTrace();
        if(LOG.isDebugEnabled())
            LOG.debug("Not Found "+request.getRequestURI());
        response.sendError(HttpServletResponse.SC_NOT_FOUND);
    }
    
    /* ------------------------------------------------------------ */
    /**
     * @param filterChainsCached The filterChainsCached to set.
     */
    public void setFilterChainsCached(boolean filterChainsCached)
    {
        _filterChainsCached = filterChainsCached;
    }
    
    /* ------------------------------------------------------------ */
    /**
     * @param filterMappings The filterMappings to set.
     */
    public void setFilterMappings(FilterMapping[] filterMappings)
    {
        if (getServer()!=null)
            getServer().getContainer().update(this,_filterMappings,filterMappings,"filterMapping",true);
        _filterMappings = filterMappings;
        updateMappings();
        invalidateChainsCache();
    }
    
    /* ------------------------------------------------------------ */
    public synchronized void setFilters(FilterHolder[] holders)
    {
        if (getServer()!=null)
            getServer().getContainer().update(this,_filters,holders,"filter",true);
        _filters=holders;
        updateNameMappings();
        invalidateChainsCache();
    }
    
    /* ------------------------------------------------------------ */
    /**
     * @param servletMappings The servletMappings to set.
     */
    public void setServletMappings(ServletMapping[] servletMappings)
    {
        if (getServer()!=null)
            getServer().getContainer().update(this,_servletMappings,servletMappings,"servletMapping",true);
        _servletMappings = servletMappings;
        updateMappings();
        invalidateChainsCache();
    }
    
    /* ------------------------------------------------------------ */
    /** Set Servlets.
     * @param holders Array of servletsto define
     */
    public synchronized void setServlets(ServletHolder[] holders)
    {
        if (getServer()!=null)
            getServer().getContainer().update(this,_servlets,holders,"servlet",true);
        _servlets=holders;
        updateNameMappings();
        invalidateChainsCache();
    }

    /* ------------------------------------------------------------ */
    /* ------------------------------------------------------------ */
    private class CachedChain implements FilterChain
    {
        FilterHolder _filterHolder;
        CachedChain _next;
        ServletHolder _servletHolder;

        /* ------------------------------------------------------------ */
        CachedChain(Object filters, ServletHolder servletHolder)
        {
            if (LazyList.size(filters)>0)
            {
                _filterHolder=(FilterHolder)LazyList.get(filters, 0);
                filters=LazyList.remove(filters,0);
                _next=new CachedChain(filters,servletHolder);
            }
            else
                _servletHolder=servletHolder;
        }

        /* ------------------------------------------------------------ */
        public void doFilter(ServletRequest request, ServletResponse response) 
            throws IOException, ServletException
        {                   
            final Request baseRequest=(request instanceof Request)?((Request)request):AbstractHttpConnection.getCurrentConnection().getRequest();

            // pass to next filter
            if (_filterHolder!=null)
            {
                if (LOG.isDebugEnabled())
                    LOG.debug("call filter " + _filterHolder);
                Filter filter= _filterHolder.getFilter();
                if (_filterHolder.isAsyncSupported())
                    filter.doFilter(request, response, _next);
                else
                {
                    final boolean suspendable=baseRequest.isAsyncSupported();
                    if (suspendable)
                    {
                        try
                        {
                            baseRequest.setAsyncSupported(false);
                            filter.doFilter(request, response, _next);
                        }
                        finally
                        {
                            baseRequest.setAsyncSupported(true);
                        }
                    }
                    else
                        filter.doFilter(request, response, _next);
                }
                return;
            }

            // Call servlet
            
            HttpServletRequest srequest = (HttpServletRequest)request;
            if (_servletHolder != null)
            {
                if (LOG.isDebugEnabled())
                    LOG.debug("call servlet " + _servletHolder);
                _servletHolder.handle(baseRequest,request, response);
            }
            else if (getHandler()==null)
                notFound(srequest, (HttpServletResponse)response);
            else
                nextHandle(URIUtil.addPaths(srequest.getServletPath(),srequest.getPathInfo()),
                           baseRequest,srequest,(HttpServletResponse)response);
            
        }
        
        public String toString()
        {
            if (_filterHolder!=null)
                return _filterHolder+"->"+_next.toString();
            if (_servletHolder!=null)
                return _servletHolder.toString();
            return "null";
        }
    }  
    
    /* ------------------------------------------------------------ */
    /* ------------------------------------------------------------ */
    private class Chain implements FilterChain
    {
        final Request _baseRequest;
        final Object _chain;
        final ServletHolder _servletHolder;
        int _filter= 0;

        /* ------------------------------------------------------------ */
        Chain(Request baseRequest, Object filters, ServletHolder servletHolder)
        {
            _baseRequest=baseRequest;
            _chain= filters;
            _servletHolder= servletHolder;
        }

        /* ------------------------------------------------------------ */
        public void doFilter(ServletRequest request, ServletResponse response)
            throws IOException, ServletException
        {
            if (LOG.isDebugEnabled()) 
                LOG.debug("doFilter " + _filter);

            // pass to next filter
            if (_filter < LazyList.size(_chain))
            {
                FilterHolder holder= (FilterHolder)LazyList.get(_chain, _filter++);
                if (LOG.isDebugEnabled()) 
                    LOG.debug("call filter " + holder);
                Filter filter= holder.getFilter();
                
                if (holder.isAsyncSupported() || !_baseRequest.isAsyncSupported())
                {
                    filter.doFilter(request, response, this);
                }
                else
                {
                    try
                    {
                        _baseRequest.setAsyncSupported(false);
                        filter.doFilter(request, response, this);
                    }
                    finally
                    {
                        _baseRequest.setAsyncSupported(true);
                    }
                }
                    
                return;
            }

            // Call servlet
            HttpServletRequest srequest = (HttpServletRequest)request;
            if (_servletHolder != null)
            {
                if (LOG.isDebugEnabled()) 
                    LOG.debug("call servlet " + _servletHolder);
                _servletHolder.handle(_baseRequest,request, response);
            }
            else if (getHandler()==null)
                notFound(srequest, (HttpServletResponse)response);
            else
            {            
                Request baseRequest=(request instanceof Request)?((Request)request):AbstractHttpConnection.getCurrentConnection().getRequest();
                nextHandle(URIUtil.addPaths(srequest.getServletPath(),srequest.getPathInfo()),
                           baseRequest,srequest,(HttpServletResponse)response);
            }
        }

        /* ------------------------------------------------------------ */
        public String toString()
        {
            StringBuilder b = new StringBuilder();
            for (int i=0; i<LazyList.size(_chain);i++)
            {
                Object o=LazyList.get(_chain, i);
                b.append(o.toString());
                b.append("->");
            }
            b.append(_servletHolder);
            return b.toString();
        }
    }

    /* ------------------------------------------------------------ */
    /**
     * @return The maximum entries in a filter chain cache.
     */
    public int getMaxFilterChainsCacheSize()
    {
        return _maxFilterChainsCacheSize;
    }

    /* ------------------------------------------------------------ */
    /** Set the maximum filter chain cache size.
     * Filter chains are cached if {@link #isFilterChainsCached()} is true. If the max cache size
     * is greater than zero, then the cache is flushed whenever it grows to be this size.
     * 
     * @param maxFilterChainsCacheSize  the maximum number of entries in a filter chain cache.
     */
    public void setMaxFilterChainsCacheSize(int maxFilterChainsCacheSize)
    {
        _maxFilterChainsCacheSize = maxFilterChainsCacheSize;
    }
    
    /* ------------------------------------------------------------ */
    void destroyServlet(Servlet servlet)
    {
        if (_contextHandler!=null)
            _contextHandler.destroyServlet(servlet);
    }

    /* ------------------------------------------------------------ */
    void destroyFilter(Filter filter)
    {
        if (_contextHandler!=null)
            _contextHandler.destroyFilter(filter);
    }
    
    /* ------------------------------------------------------------ */
    @Override
    public void dump(Appendable out,String indent) throws IOException
    {
        super.dumpThis(out);
        dump(out,indent,
                TypeUtil.asList(getHandlers()),
                getBeans(),
                TypeUtil.asList(getFilterMappings()),
                TypeUtil.asList(getFilters()),
                TypeUtil.asList(getServletMappings()),
                TypeUtil.asList(getServlets()));
    }
}<|MERGE_RESOLUTION|>--- conflicted
+++ resolved
@@ -400,27 +400,6 @@
         try
         {
             // Do the filter/handling thang
-<<<<<<< HEAD
-            if (servlet_holder!=null)
-            {
-                old_scope=baseRequest.getUserIdentityScope();
-                baseRequest.setUserIdentityScope(servlet_holder);
-                
-                //if this servlet supports multipart-mime, configure the request with it
-                baseRequest.setAttribute(Request.__MULTIPART_CONFIG_ELEMENT, ((ServletHolder.Registration)servlet_holder.getRegistration()).getMultipartConfig());
-
-                // start manual inline of nextScope(target,baseRequest,request,response);
-                if (never())
-                    nextScope(target,baseRequest,request,response);
-                else if (_nextScope!=null)
-                    _nextScope.doScope(target,baseRequest,request, response);
-                else if (_outerScope!=null)
-                    _outerScope.doHandle(target,baseRequest,request, response);
-                else 
-                    doHandle(target,baseRequest,request, response);
-                // end manual inline (pathentic attempt to reduce stack depth)
-            }
-=======
             old_scope=baseRequest.getUserIdentityScope();
             baseRequest.setUserIdentityScope(servlet_holder);
 
@@ -434,7 +413,6 @@
             else 
                 doHandle(target,baseRequest,request, response);
             // end manual inline (pathentic attempt to reduce stack depth)
->>>>>>> 4c6112d7
         }
         finally
         {
