//
//  ========================================================================
//  Copyright (c) 1995-2018 Mort Bay Consulting Pty. Ltd.
//  ------------------------------------------------------------------------
//  All rights reserved. This program and the accompanying materials
//  are made available under the terms of the Eclipse Public License v1.0
//  and Apache License v2.0 which accompanies this distribution.
//
//      The Eclipse Public License is available at
//      http://www.eclipse.org/legal/epl-v10.html
//
//      The Apache License v2.0 is available at
//      http://www.opensource.org/licenses/apache2.0.php
//
//  You may elect to redistribute this code under either of these licenses.
//  ========================================================================
//

package org.eclipse.jetty.servlet;

<<<<<<< HEAD
import static org.hamcrest.CoreMatchers.anyOf;
import static org.hamcrest.CoreMatchers.containsString;
import static org.hamcrest.CoreMatchers.is;
import static org.hamcrest.CoreMatchers.not;
import static org.junit.Assert.assertThat;
import static org.junit.Assert.assertTrue;

=======
>>>>>>> 31b0de22
import java.io.File;
import java.io.FileOutputStream;
import java.io.IOException;
import java.nio.ByteBuffer;
import java.nio.charset.StandardCharsets;
import java.nio.file.Files;
import java.util.EnumSet;
import java.util.regex.Matcher;
import java.util.regex.Pattern;
import javax.servlet.DispatcherType;
import javax.servlet.Filter;
import javax.servlet.FilterChain;
import javax.servlet.FilterConfig;
import javax.servlet.ServletException;
import javax.servlet.ServletRequest;
import javax.servlet.ServletResponse;
import javax.servlet.http.HttpServletResponse;

import org.eclipse.jetty.http.DateGenerator;
import org.eclipse.jetty.http.HttpContent;
import org.eclipse.jetty.http.HttpTester;
import org.eclipse.jetty.server.HttpConfiguration;
import org.eclipse.jetty.server.LocalConnector;
import org.eclipse.jetty.server.ResourceContentFactory;
import org.eclipse.jetty.server.Server;
import org.eclipse.jetty.server.handler.AllowSymLinkAliasChecker;
import org.eclipse.jetty.toolchain.test.FS;
import org.eclipse.jetty.toolchain.test.MavenTestingUtils;
import org.eclipse.jetty.toolchain.test.OS;
import org.eclipse.jetty.toolchain.test.TestingDir;
import org.eclipse.jetty.util.IO;
import org.eclipse.jetty.util.resource.Resource;
import org.hamcrest.Matchers;
import org.junit.After;
import org.junit.Assert;
import org.junit.Before;
import org.junit.Rule;
import org.junit.Test;

import static org.junit.Assert.assertTrue;

public class DefaultServletTest
{
    @Rule
    public TestingDir testdir = new TestingDir();

    private Server server;
    private LocalConnector connector;
    private ServletContextHandler context;

    @Before
    public void init() throws Exception
    {
        server = new Server();

        connector = new LocalConnector(server);
        connector.getConnectionFactory(HttpConfiguration.ConnectionFactory.class).getHttpConfiguration().setSendServerVersion(false);

        context = new ServletContextHandler();
        context.setContextPath("/context");
        context.setWelcomeFiles(new String[]{"index.html", "index.jsp", "index.htm"});

        server.setHandler(context);
        server.addConnector(connector);

        server.start();
    }

    @After
    public void destroy() throws Exception
    {
        server.stop();
        server.join();
    }

    @Test
    public void testListingWithSession() throws Exception
    {
        ServletHolder defholder = context.addServlet(DefaultServlet.class, "/*");
        defholder.setInitParameter("dirAllowed", "true");
        defholder.setInitParameter("redirectWelcome", "false");
        defholder.setInitParameter("gzip", "false");

        testdir.ensureEmpty();

        /* create some content in the docroot */
        File resBase = testdir.getPathFile("docroot").toFile();
        assertTrue(resBase.mkdirs());
        assertTrue(new File(resBase, "one").mkdir());
        assertTrue(new File(resBase, "two").mkdir());
        assertTrue(new File(resBase, "three").mkdir());

        String resBasePath = resBase.getAbsolutePath();
        defholder.setInitParameter("resourceBase", resBasePath);

        StringBuffer req1 = new StringBuffer();
        req1.append("GET /context/;JSESSIONID=1234567890 HTTP/1.0\n\n");

        String response = connector.getResponses(req1.toString());

        assertResponseContains("/one/;JSESSIONID=1234567890", response);
        assertResponseContains("/two/;JSESSIONID=1234567890", response);
        assertResponseContains("/three/;JSESSIONID=1234567890", response);

        assertResponseNotContains("<script>", response);
    }

    @Test
    public void testListingXSS() throws Exception
    {
        ServletHolder defholder = context.addServlet(DefaultServlet.class, "/*");
        defholder.setInitParameter("dirAllowed", "true");
        defholder.setInitParameter("redirectWelcome", "false");
        defholder.setInitParameter("gzip", "false");

        testdir.ensureEmpty();

        /* create some content in the docroot */
        File resBase = testdir.getPathFile("docroot").toFile();
        FS.ensureDirExists(resBase);
        File one = new File(resBase, "one");
        assertTrue(one.mkdir());
        assertTrue(new File(resBase, "two").mkdir());
        assertTrue(new File(resBase, "three").mkdir());

        File alert = new File(one, "onmouseclick='alert(oops)'");
        FS.touch(alert);

        if (!OS.IS_WINDOWS)
        {
            assertTrue("Creating dir 'f??r' (Might not work in Windows)", new File(resBase, "f??r").mkdir());
        }

        String resBasePath = resBase.getAbsolutePath();
        defholder.setInitParameter("resourceBase", resBasePath);

        StringBuffer req1 = new StringBuffer();
        /*
         * Intentionally bad request URI. Sending a non-encoded URI with typically encoded characters '<', '>', and
         * '"'.
         */
        req1.append("GET /context/;<script>window.alert(\"hi\");</script> HTTP/1.0\n");
        req1.append("\n");

        String response = connector.getResponses(req1.toString());

        assertResponseNotContains("<script>", response);


        req1 = new StringBuffer();
        req1.append("GET /context/one/;\"onmouseover='alert(document.location)' HTTP/1.0\n");
        req1.append("\n");

        response = connector.getResponses(req1.toString());

        assertResponseNotContains("\"onmouseover", response);
    }

    @Test
    public void testListingProperUrlEncoding() throws Exception
    {
        ServletHolder defholder = context.addServlet(DefaultServlet.class, "/*");
        defholder.setInitParameter("dirAllowed", "true");
        defholder.setInitParameter("redirectWelcome", "false");
        defholder.setInitParameter("gzip", "false");

        testdir.ensureEmpty();

        /* create some content in the docroot */
        File resBase = testdir.getPathFile("docroot").toFile();
        assertTrue(resBase.mkdirs());
        File wackyDir = new File(resBase, "dir;"); // this should not be double-encoded.
        assertTrue(wackyDir.mkdirs());

        assertTrue(new File(wackyDir, "four").mkdir());
        assertTrue(new File(wackyDir, "five").mkdir());
        assertTrue(new File(wackyDir, "six").mkdir());

        /* At this point we have the following
         * testListingProperUrlEncoding/
         * `-- docroot
         *     `-- dir;
         *         |-- five
         *         |-- four
         *         `-- six
         */

        String resBasePath = resBase.getAbsolutePath();
        defholder.setInitParameter("resourceBase", resBasePath);

        // First send request in improper, unencoded way.
        String response = connector.getResponses("GET /context/dir;/ HTTP/1.0\r\n\r\n");

        assertResponseContains("HTTP/1.1 404 Not Found", response);

        // Now send request in proper, encoded format.
        response = connector.getResponses("GET /context/dir%3B/ HTTP/1.0\r\n\r\n");

        // Should not see double-encoded ";"
        // First encoding: ";" -> "%3b"
        // Second encoding: "%3B" -> "%253B" (BAD!)
        assertResponseNotContains("%253B", response);

        assertResponseContains("/dir%3B/", response);
        assertResponseContains("/dir%3B/four/", response);
        assertResponseContains("/dir%3B/five/", response);
        assertResponseContains("/dir%3B/six/", response);
    }

    @Test
    public void testListingContextBreakout() throws Exception
    {
        ServletHolder defholder = context.addServlet(DefaultServlet.class, "/");
        defholder.setInitParameter("dirAllowed", "true");
        defholder.setInitParameter("redirectWelcome", "false");
        defholder.setInitParameter("gzip", "false");
        defholder.setInitParameter("aliases", "true");

        testdir.ensureEmpty();

        /* create some content in the docroot */
        File resBase = testdir.getPathFile("docroot").toFile();
        assertTrue(resBase.mkdirs());

        File index = new File(resBase, "index.html");
        createFile(index, "<h1>Hello Index</h1>");

        File wackyDir = new File(resBase, "dir?");
        if (!OS.IS_WINDOWS)
        {
            FS.ensureDirExists(wackyDir);
        }

        wackyDir = new File(resBase, "dir;");
        assertTrue(wackyDir.mkdirs());

        /* create some content outside of the docroot */
        File sekret = testdir.getPathFile("sekret").toFile();
        assertTrue(sekret.mkdirs());
        File pass = new File(sekret, "pass");
        createFile(pass, "Sssh, you shouldn't be seeing this");

        /* At this point we have the following
         * testListingContextBreakout/
         * |-- docroot
         * |   |-- index.html
         * |   |-- dir?
         * |   |-- dir;
         * `-- sekret
         *     `-- pass
         */

        String resBasePath = resBase.getAbsolutePath();
        defholder.setInitParameter("resourceBase", resBasePath);

        String response;

        response = connector.getResponses("GET /context/ HTTP/1.0\r\n\r\n");
        assertResponseContains("<h1>Hello Index</h1>", response);

        response = connector.getResponses("GET /context/dir?/ HTTP/1.0\r\n\r\n");
        assertResponseContains("404", response);

        if (!OS.IS_WINDOWS)
        {
            response = connector.getResponses("GET /context/dir%3F/ HTTP/1.0\r\n\r\n");
            assertResponseContains("Directory: /context/dir?/<", response);
        }
        else
            assertResponseContains("404", response);

        response = connector.getResponses("GET /context/index.html HTTP/1.0\r\n\r\n");
        assertResponseContains("Hello Index", response);

        response = connector.getResponses("GET /context/dir%3F/../index.html HTTP/1.0\r\n\r\n");
        assertResponseContains("Hello Index", response);

        response = connector.getResponses("GET /context/dir%3F/../../ HTTP/1.0\r\n\r\n");
        assertResponseNotContains("Directory: ", response);

        response = connector.getResponses("GET /context/dir%3F/../../sekret/pass HTTP/1.0\r\n\r\n");
        assertResponseNotContains("Sssh", response);

        response = connector.getResponses("GET /context/dir?/../../ HTTP/1.0\r\n\r\n");
        assertResponseNotContains("Directory: ", response);

        response = connector.getResponses("GET /context/dir?/../../sekret/pass HTTP/1.0\r\n\r\n");
        assertResponseNotContains("Sssh", response);

        response = connector.getResponses("GET /context/ HTTP/1.0\r\n\r\n");
        assertResponseContains("<h1>Hello Index</h1>", response);

        response = connector.getResponses("GET /context/dir;/ HTTP/1.0\r\n\r\n");
        assertResponseContains("404", response);

        response = connector.getResponses("GET /context/dir%3B/ HTTP/1.0\r\n\r\n");
        assertResponseContains("Directory: /context/dir;/<", response);

        response = connector.getResponses("GET /context/index.html HTTP/1.0\r\n\r\n");
        assertResponseContains("Hello Index", response);

        response = connector.getResponses("GET /context/dir%3B/../index.html HTTP/1.0\r\n\r\n");
        assertResponseContains("Hello Index", response);

        response = connector.getResponses("GET /context/dir%3B/../../ HTTP/1.0\r\n\r\n");
        assertResponseNotContains("Directory: ", response);

        response = connector.getResponses("GET /context/dir%3B/../../sekret/pass HTTP/1.0\r\n\r\n");
        assertResponseNotContains("Sssh", response);

        response = connector.getResponses("GET /context/dir;/../../ HTTP/1.0\r\n\r\n");
        assertResponseNotContains("Directory: ", response);

        response = connector.getResponses("GET /context/dir;/../../sekret/pass HTTP/1.0\r\n\r\n");
        assertResponseNotContains("Sssh", response);
    }

    @Test
    public void testWelcome() throws Exception
    {
        testdir.ensureEmpty();
        File resBase = testdir.getPathFile("docroot").toFile();
        FS.ensureDirExists(resBase);

        File dir = new File(resBase, "dir");
        assertTrue(dir.mkdirs());
        File inde = new File(dir, "index.htm");
        File index = new File(dir, "index.html");

        String resBasePath = resBase.getAbsolutePath();
        ServletHolder defholder = context.addServlet(DefaultServlet.class, "/");
        defholder.setInitParameter("dirAllowed", "false");
        defholder.setInitParameter("redirectWelcome", "false");
        defholder.setInitParameter("welcomeServlets", "false");
        defholder.setInitParameter("gzip", "false");
        defholder.setInitParameter("resourceBase", resBasePath);
        defholder.setInitParameter("maxCacheSize", "1024000");
        defholder.setInitParameter("maxCachedFileSize", "512000");
        defholder.setInitParameter("maxCachedFiles", "100");

        @SuppressWarnings("unused")
        ServletHolder jspholder = context.addServlet(NoJspServlet.class, "*.jsp");

        String response = connector.getResponses("GET /context/dir/ HTTP/1.0\r\n\r\n");
        assertResponseContains("403", response);

        createFile(index, "<h1>Hello Index</h1>");
        response = connector.getResponses("GET /context/dir/ HTTP/1.0\r\n\r\n");
        assertResponseContains("<h1>Hello Index</h1>", response);

        createFile(inde, "<h1>Hello Inde</h1>");
        response = connector.getResponses("GET /context/dir/ HTTP/1.0\r\n\r\n");
        assertResponseContains("<h1>Hello Index</h1>", response);

        assertTrue(index.delete());
        response = connector.getResponses("GET /context/dir/ HTTP/1.0\r\n\r\n");
        assertResponseContains("<h1>Hello Inde</h1>", response);

        assertTrue(inde.delete());
        response = connector.getResponses("GET /context/dir/ HTTP/1.0\r\n\r\n");
        assertResponseContains("403", response);
    }

    @Test
    public void testWelcomeRedirect() throws Exception
    {
        testdir.ensureEmpty();
        File resBase = testdir.getPathFile("docroot").toFile();
        FS.ensureDirExists(resBase);

        File dir = new File(resBase, "dir");
        assertTrue(dir.mkdirs());
        File inde = new File(dir, "index.htm");
        File index = new File(dir, "index.html");

        String resBasePath = resBase.getAbsolutePath();
        ServletHolder defholder = context.addServlet(DefaultServlet.class, "/");
        defholder.setInitParameter("dirAllowed", "false");
        defholder.setInitParameter("redirectWelcome", "true");
        defholder.setInitParameter("welcomeServlets", "false");
        defholder.setInitParameter("gzip", "false");
        defholder.setInitParameter("resourceBase", resBasePath);
        defholder.setInitParameter("maxCacheSize", "1024000");
        defholder.setInitParameter("maxCachedFileSize", "512000");
        defholder.setInitParameter("maxCachedFiles", "100");

        @SuppressWarnings("unused")
        ServletHolder jspholder = context.addServlet(NoJspServlet.class, "*.jsp");

        String response = connector.getResponses("GET /context/dir/ HTTP/1.0\r\n\r\n");
        assertResponseContains("403", response);

        createFile(index, "<h1>Hello Index</h1>");
        response = connector.getResponses("GET /context/dir/ HTTP/1.0\r\n\r\n");
        assertResponseContains("Location: http://0.0.0.0/context/dir/index.html", response);

        createFile(inde, "<h1>Hello Inde</h1>");
        response = connector.getResponses("GET /context/dir/ HTTP/1.0\r\n\r\n");
        assertResponseContains("Location: http://0.0.0.0/context/dir/index.html", response);

        assertTrue(index.delete());
        response = connector.getResponses("GET /context/dir/ HTTP/1.0\r\n\r\n");
        assertResponseContains("Location: http://0.0.0.0/context/dir/index.htm", response);
        
        assertTrue(inde.delete());
        response = connector.getResponses("GET /context/dir/ HTTP/1.0\r\n\r\n");
        assertResponseContains("403", response);
    }

    @Test
    public void testWelcomeDirWithQuestion() throws Exception
    {
        testdir.ensureEmpty();
        File resBase = testdir.getPathFile("docroot").toFile();
        FS.ensureDirExists(resBase);
        context.setBaseResource(Resource.newResource(resBase));

        File dir = new File(resBase, "dir?");
        assertTrue(dir.mkdirs());
        File index = new File(dir, "index.html");
        createFile(index, "<h1>Hello Index</h1>");

        ServletHolder defholder = context.addServlet(DefaultServlet.class, "/");
        defholder.setInitParameter("dirAllowed", "false");
        defholder.setInitParameter("redirectWelcome", "true");
        defholder.setInitParameter("welcomeServlets", "false");
        defholder.setInitParameter("gzip", "false");

        String response = connector.getResponse("GET /context/dir%3F HTTP/1.0\r\n\r\n");
        assertResponseContains("Location: http://0.0.0.0/context/dir%3F/", response);

        response = connector.getResponse("GET /context/dir%3F/ HTTP/1.0\r\n\r\n");
        assertResponseContains("Location: http://0.0.0.0/context/dir%3F/index.html", response);
    }


    @Test
    public void testWelcomeServlet() throws Exception
    {
        testdir.ensureEmpty();
        File resBase = testdir.getPathFile("docroot").toFile();
        FS.ensureDirExists(resBase);
        File inde = new File(resBase, "index.htm");
        File index = new File(resBase, "index.html");

        String resBasePath = resBase.getAbsolutePath();

        ServletHolder defholder = context.addServlet(DefaultServlet.class, "/");
        defholder.setInitParameter("dirAllowed", "false");
        defholder.setInitParameter("redirectWelcome", "false");
        defholder.setInitParameter("welcomeServlets", "true");
        defholder.setInitParameter("gzip", "false");
        defholder.setInitParameter("resourceBase", resBasePath);

        @SuppressWarnings("unused")
        ServletHolder jspholder = context.addServlet(NoJspServlet.class, "*.jsp");

        String response;

        response = connector.getResponses("GET /context/ HTTP/1.0\r\n\r\n");
        assertResponseContains("JSP support not configured", response);

        createFile(index, "<h1>Hello Index</h1>");
        response = connector.getResponses("GET /context/ HTTP/1.0\r\n\r\n");
        assertResponseContains("<h1>Hello Index</h1>", response);

        createFile(inde, "<h1>Hello Inde</h1>");
        response = connector.getResponses("GET /context/ HTTP/1.0\r\n\r\n");
        assertResponseContains("<h1>Hello Index</h1>", response);

        // In Windows it's impossible to delete files that are somehow in use
        // Avoid to fail the test if we're on Windows
        if (!OS.IS_WINDOWS)
        {
            deleteFile(index);
            response = connector.getResponses("GET /context/ HTTP/1.0\r\n\r\n");
            assertResponseContains("<h1>Hello Inde</h1>", response);

            deleteFile(inde);
            response = connector.getResponses("GET /context/ HTTP/1.0\r\n\r\n");
            assertResponseContains("JSP support not configured", response);
        }
    }

    @Test
    public void testSymLinks() throws Exception
    {
        testdir.ensureEmpty();
        File resBase = testdir.getPathFile("docroot").toFile();
        FS.ensureDirExists(resBase);
        File dir = new File(resBase,"dir");
        File dirLink = new File(resBase,"dirlink");
        File dirRLink = new File(resBase,"dirrlink");
        FS.ensureDirExists(dir);
        File foobar = new File(dir, "foobar.txt");
        File link = new File(dir, "link.txt");
        File rLink = new File(dir,"rlink.txt");
        createFile(foobar, "Foo Bar");

        String resBasePath = resBase.getAbsolutePath();

        ServletHolder defholder = context.addServlet(DefaultServlet.class, "/");
        defholder.setInitParameter("resourceBase", resBasePath);
        defholder.setInitParameter("gzip", "false");

        String response;

        response = connector.getResponses("GET /context/dir/foobar.txt HTTP/1.0\r\n\r\n");
        assertResponseContains("Foo Bar", response);

        if (!OS.IS_WINDOWS)
        {
            context.clearAliasChecks();
            
            Files.createSymbolicLink(dirLink.toPath(),dir.toPath());
            Files.createSymbolicLink(dirRLink.toPath(),new File("dir").toPath());
            Files.createSymbolicLink(link.toPath(),foobar.toPath());
            Files.createSymbolicLink(rLink.toPath(),new File("foobar.txt").toPath());
            response = connector.getResponses("GET /context/dir/link.txt HTTP/1.0\r\n\r\n");
            assertResponseContains("404", response);
            response = connector.getResponses("GET /context/dir/rlink.txt HTTP/1.0\r\n\r\n");
            assertResponseContains("404", response);
            response = connector.getResponses("GET /context/dirlink/foobar.txt HTTP/1.0\r\n\r\n");
            assertResponseContains("404", response);
            response = connector.getResponses("GET /context/dirrlink/foobar.txt HTTP/1.0\r\n\r\n");
            assertResponseContains("404", response);
            response = connector.getResponses("GET /context/dirlink/link.txt HTTP/1.0\r\n\r\n");
            assertResponseContains("404", response);
            response = connector.getResponses("GET /context/dirrlink/rlink.txt HTTP/1.0\r\n\r\n");
            assertResponseContains("404", response);
            
            context.addAliasCheck(new AllowSymLinkAliasChecker());
            
            response = connector.getResponses("GET /context/dir/link.txt HTTP/1.0\r\n\r\n");
            assertResponseContains("Foo Bar", response);
            response = connector.getResponses("GET /context/dir/rlink.txt HTTP/1.0\r\n\r\n");
            assertResponseContains("Foo Bar", response);
            response = connector.getResponses("GET /context/dirlink/foobar.txt HTTP/1.0\r\n\r\n");
            assertResponseContains("Foo Bar", response);
            response = connector.getResponses("GET /context/dirrlink/foobar.txt HTTP/1.0\r\n\r\n");
            assertResponseContains("Foo Bar", response);
            response = connector.getResponses("GET /context/dirlink/link.txt HTTP/1.0\r\n\r\n");
            assertResponseContains("Foo Bar", response);
            response = connector.getResponses("GET /context/dirrlink/link.txt HTTP/1.0\r\n\r\n");
            assertResponseContains("Foo Bar", response);
        }
    }

    @Test
    public void testWelcomeExactServlet() throws Exception
    {
        testdir.ensureEmpty();
        File resBase = testdir.getPathFile("docroot").toFile();
        FS.ensureDirExists(resBase);
        File inde = new File(resBase, "index.htm");
        File index = new File(resBase, "index.html");

        String resBasePath = resBase.getAbsolutePath();

        ServletHolder defholder = context.addServlet(DefaultServlet.class, "/");
        defholder.setInitParameter("dirAllowed", "false");
        defholder.setInitParameter("redirectWelcome", "false");
        defholder.setInitParameter("welcomeServlets", "exact");
        defholder.setInitParameter("gzip", "false");
        defholder.setInitParameter("resourceBase", resBasePath);

        ServletHolder jspholder = context.addServlet(NoJspServlet.class, "*.jsp");
        context.addServlet(jspholder, "/index.jsp");

        String response;

        response = connector.getResponses("GET /context/ HTTP/1.0\r\n\r\n");
        assertResponseContains("JSP support not configured", response);

        createFile(index, "<h1>Hello Index</h1>");
        response = connector.getResponses("GET /context/ HTTP/1.0\r\n\r\n");
        assertResponseContains("<h1>Hello Index</h1>", response);

        createFile(inde, "<h1>Hello Inde</h1>");
        response = connector.getResponses("GET /context/ HTTP/1.0\r\n\r\n");
        assertResponseContains("<h1>Hello Index</h1>", response);

        // In Windows it's impossible to delete files that are somehow in use
        // Avoid to fail the test if we're on Windows
        if (!OS.IS_WINDOWS)
        {
            deleteFile(index);
            response = connector.getResponses("GET /context/ HTTP/1.0\r\n\r\n");
            assertResponseContains("<h1>Hello Inde</h1>", response);

            deleteFile(inde);
            response = connector.getResponses("GET /context/ HTTP/1.0\r\n\r\n");
            assertResponseContains("JSP support not configured", response);
        }
    }

    @Test
    public void testDirectFromResourceHttpContent() throws Exception
    {
        if (!OS.IS_LINUX)
            return;
        
        testdir.ensureEmpty();
        File resBase = testdir.getPathFile("docroot").toFile();
        FS.ensureDirExists(resBase);
        context.setBaseResource(Resource.newResource(resBase));
        
        File index = new File(resBase, "index.html");
        createFile(index, "<h1>Hello World</h1>");

        ServletHolder defholder = context.addServlet(DefaultServlet.class, "/");
        defholder.setInitParameter("dirAllowed", "true");
        defholder.setInitParameter("redirectWelcome", "false");
        defholder.setInitParameter("useFileMappedBuffer", "true");
        defholder.setInitParameter("welcomeServlets", "exact");
        defholder.setInitParameter("gzip", "false");
        defholder.setInitParameter("resourceCache","resourceCache");

        String response;

        response = connector.getResponses("GET /context/index.html HTTP/1.0\r\n\r\n");
        assertResponseContains("<h1>Hello World</h1>", response);
        
        ResourceContentFactory factory = (ResourceContentFactory)context.getServletContext().getAttribute("resourceCache");
        
        HttpContent content = factory.getContent("/index.html",200);
        ByteBuffer buffer = content.getDirectBuffer();
        Assert.assertTrue(buffer.isDirect());        
        content = factory.getContent("/index.html",5);
        buffer = content.getDirectBuffer();
        Assert.assertTrue(buffer==null);        
    }
    
    
    
    @Test
    public void testRangeRequests() throws Exception
    {
        testdir.ensureEmpty();
        File resBase = testdir.getPathFile("docroot").toFile();
        FS.ensureDirExists(resBase);
        File data = new File(resBase, "data.txt");
        createFile(data, "01234567890123456789012345678901234567890123456789012345678901234567890123456789");
        String resBasePath = resBase.getAbsolutePath();

        ServletHolder defholder = context.addServlet(DefaultServlet.class, "/");
        defholder.setInitParameter("dirAllowed", "false");
        defholder.setInitParameter("redirectWelcome", "false");
        defholder.setInitParameter("welcomeServlets", "false");
        defholder.setInitParameter("gzip", "false");
        defholder.setInitParameter("acceptRanges", "true");
        defholder.setInitParameter("resourceBase", resBasePath);

        String response = connector.getResponses("GET /context/data.txt HTTP/1.1\r\n" +
                "Host: localhost\r\n" +
                "Connection: close\r\n\r\n");
        assertResponseContains("200 OK", response);
        assertResponseContains("Accept-Ranges: bytes", response);



        response = connector.getResponses("GET /context/data.txt HTTP/1.1\r\n" +
                "Host: localhost\r\n" +
                "Connection: close\r\n"+
                "Range: bytes=0-9\r\n" +
                "\r\n");
        assertResponseContains("206 Partial", response);
        assertResponseContains("Content-Type: text/plain", response);
        assertResponseContains("Content-Length: 10", response);
        assertResponseContains("Content-Range: bytes 0-9/80", response);


        response = connector.getResponses("GET /context/data.txt HTTP/1.1\r\n" +
                "Host: localhost\r\n" +
                "Connection: close\r\n"+
                "Range: bytes=0-9,20-29,40-49\r\n" +
                "\r\n");
        int start = response.indexOf("--jetty");
        String body = response.substring(start);
        String boundary = body.substring(0, body.indexOf("\r\n"));
        assertResponseContains("206 Partial", response);
        assertResponseContains("Content-Type: multipart/byteranges; boundary=", response);
        assertResponseContains("Content-Range: bytes 0-9/80", response);
        assertResponseContains("Content-Range: bytes 20-29/80", response);
        assertResponseContains("Content-Length: " + body.length(), response);
        assertTrue(body.endsWith(boundary + "--\r\n"));

        response = connector.getResponses("GET /context/data.txt HTTP/1.1\r\n" +
                "Host: localhost\r\n" +
                "Connection: close\r\n"+
                "Range: bytes=0-9,20-29,40-49,70-79\r\n" +
                "\r\n");
        start = response.indexOf("--jetty");
        body = response.substring(start);
        boundary = body.substring(0, body.indexOf("\r\n"));
        assertResponseContains("206 Partial", response);
        assertResponseContains("Content-Type: multipart/byteranges; boundary=", response);
        assertResponseContains("Content-Range: bytes 0-9/80", response);
        assertResponseContains("Content-Range: bytes 20-29/80", response);
        assertResponseContains("Content-Range: bytes 70-79/80", response);
        assertResponseContains("Content-Length: " + body.length(), response);
        assertTrue(body.endsWith(boundary + "--\r\n"));

        response = connector.getResponses("GET /context/data.txt HTTP/1.1\r\n" +
                "Host: localhost\r\n" +
                "Connection: close\r\n"+
                "Range: bytes=0-9,20-29,40-49,60-60,70-79\r\n" +
                "\r\n");
        start = response.indexOf("--jetty");
        body = response.substring(start);
        boundary = body.substring(0, body.indexOf("\r\n"));
        assertResponseContains("206 Partial", response);
        assertResponseContains("Content-Type: multipart/byteranges; boundary=", response);
        assertResponseContains("Content-Range: bytes 0-9/80", response);
        assertResponseContains("Content-Range: bytes 20-29/80", response);
        assertResponseContains("Content-Range: bytes 60-60/80", response);
        assertResponseContains("Content-Range: bytes 70-79/80", response);
        assertResponseContains("Content-Length: " + body.length(), response);
        assertTrue(body.endsWith(boundary + "--\r\n"));

        //test a range request with a file with no suffix, therefore no mimetype

        File nofilesuffix = new File(resBase, "nofilesuffix");
        createFile(nofilesuffix, "01234567890123456789012345678901234567890123456789012345678901234567890123456789");

        response = connector.getResponses("GET /context/nofilesuffix HTTP/1.1\r\n" +
                "Host: localhost\r\n" +
                "Connection: close\r\n"+
                "\r\n");
        assertResponseContains("200 OK", response);
        assertResponseContains("Accept-Ranges: bytes", response);



        response = connector.getResponses("GET /context/nofilesuffix HTTP/1.1\r\n" +
                "Host: localhost\r\n" +
                "Connection: close\r\n"+
                "Range: bytes=0-9\r\n" +
                "\r\n");
        assertResponseContains("206 Partial", response);
        assertResponseContains("Content-Length: 10", response);
        assertTrue(!response.contains("Content-Type:"));
        assertResponseContains("Content-Range: bytes 0-9/80", response);

        response = connector.getResponses("GET /context/nofilesuffix HTTP/1.1\r\n" +
                "Host: localhost\r\n" +
                "Connection: close\r\n"+
                "Range: bytes=0-9,20-29,40-49\r\n" +
                "\r\n");
        start = response.indexOf("--jetty");
        body = response.substring(start);
        boundary = body.substring(0, body.indexOf("\r\n"));
        assertResponseContains("206 Partial", response);
        assertResponseContains("Content-Type: multipart/byteranges; boundary=", response);
        assertResponseContains("Content-Range: bytes 0-9/80", response);
        assertResponseContains("Content-Range: bytes 20-29/80", response);
        assertResponseContains("Content-Length: " + body.length(), response);
        assertTrue(body.endsWith(boundary + "--\r\n"));



        response = connector.getResponses("GET /context/nofilesuffix HTTP/1.1\r\n" +
                "Host: localhost\r\n" +
                "Connection: close\r\n"+
                "Range: bytes=0-9,20-29,40-49,60-60,70-79\r\n" +
                "\r\n");
        start = response.indexOf("--jetty");
        body = response.substring(start);
        boundary = body.substring(0, body.indexOf("\r\n"));
        assertResponseContains("206 Partial", response);
        assertResponseContains("Content-Type: multipart/byteranges; boundary=", response);
        assertResponseContains("Content-Range: bytes 0-9/80", response);
        assertResponseContains("Content-Range: bytes 20-29/80", response);
        assertResponseContains("Content-Range: bytes 60-60/80", response);
        assertResponseContains("Content-Range: bytes 70-79/80", response);
        assertResponseContains("Content-Length: " + body.length(), response);
        assertTrue(body.endsWith(boundary + "--\r\n"));
    }




    @Test
    public void testFiltered() throws Exception
    {
        testdir.ensureEmpty();
        File resBase = testdir.getPathFile("docroot").toFile();
        FS.ensureDirExists(resBase);
        File file0 = new File(resBase, "data0.txt");
        createFile(file0, "Hello Text 0");

        String resBasePath = resBase.getAbsolutePath();

        ServletHolder defholder = context.addServlet(DefaultServlet.class, "/");
        defholder.setInitParameter("dirAllowed", "false");
        defholder.setInitParameter("redirectWelcome", "false");
        defholder.setInitParameter("welcomeServlets", "false");
        defholder.setInitParameter("gzip", "false");
        defholder.setInitParameter("resourceBase", resBasePath);

        String response = connector.getResponses("GET /context/data0.txt HTTP/1.0\r\n\r\n");
        assertResponseContains("Content-Length: 12", response);
        assertResponseNotContains("Extra Info", response);

        server.stop();
        context.addFilter(OutputFilter.class,"/*",EnumSet.of(DispatcherType.REQUEST));
        server.start();
        
        response = connector.getResponses("GET /context/data0.txt HTTP/1.0\r\n\r\n");
        assertResponseContains("Content-Length: 2", response); // 20 something long
        assertResponseContains("Extra Info", response);
        assertResponseNotContains("Content-Length: 12", response);

        server.stop();
        context.getServletHandler().setFilterMappings(new FilterMapping[]{});
        context.getServletHandler().setFilters(new FilterHolder[]{});
        context.addFilter(WriterFilter.class,"/*",EnumSet.of(DispatcherType.REQUEST));
        server.start();
        
        response = connector.getResponses("GET /context/data0.txt HTTP/1.0\r\n\r\n");
        assertResponseContains("Content-Length: 2", response); // 20 something long
        assertResponseContains("Extra Info", response);
        assertResponseNotContains("Content-Length: 12", response);
    }


    @Test
    public void testGzip() throws Exception
    {
        testdir.ensureEmpty();
        File resBase = testdir.getPathFile("docroot").toFile();
        FS.ensureDirExists(resBase);
        File file0 = new File(resBase, "data0.txt");
        createFile(file0, "Hello Text 0");
        File file0gz = new File(resBase, "data0.txt.gz");
        createFile(file0gz, "fake gzip");

        String resBasePath = resBase.getAbsolutePath();

        ServletHolder defholder = context.addServlet(DefaultServlet.class, "/");
        defholder.setInitParameter("dirAllowed", "false");
        defholder.setInitParameter("redirectWelcome", "false");
        defholder.setInitParameter("welcomeServlets", "false");
        defholder.setInitParameter("gzip", "true");
        defholder.setInitParameter("etags", "true");
        defholder.setInitParameter("resourceBase", resBasePath);

        String response = connector.getResponses("GET /context/data0.txt HTTP/1.0\r\nHost:localhost:8080\r\n\r\n");
        assertResponseContains("Content-Length: 12", response);
        assertResponseContains("Content-Type: text/plain",response);
        assertResponseContains("Hello Text 0",response);
        assertResponseContains("Vary: Accept-Encoding",response);
        assertResponseContains("ETag: ",response);
        assertResponseNotContains("Content-Encoding: gzip",response);
        int e=response.indexOf("ETag: ");
        String etag = response.substring(e+6,response.indexOf('"',e+11)+1);
        String etag_gzip = etag.substring(0,etag.length()-1)+"--gzip\"";
        
        response = connector.getResponses("GET /context/data0.txt HTTP/1.0\r\nHost:localhost:8080\r\nAccept-Encoding:gzip\r\n\r\n");
        assertResponseContains("Content-Length: 9", response);
        assertResponseContains("fake gzip",response);
        assertResponseContains("Content-Type: text/plain",response);
        assertResponseContains("Vary: Accept-Encoding",response);
        assertResponseContains("Content-Encoding: gzip",response);
        assertResponseContains("ETag: "+etag_gzip,response);
        
        response = connector.getResponses("GET /context/data0.txt.gz HTTP/1.0\r\nHost:localhost:8080\r\nAccept-Encoding:gzip\r\n\r\n");
        assertResponseContains("Content-Length: 9", response);
        assertResponseContains("fake gzip",response);
        assertResponseContains("Content-Type: application/gzip",response);
        assertResponseNotContains("Vary: Accept-Encoding",response);
        assertResponseNotContains("Content-Encoding: gzip",response);
        assertResponseNotContains("ETag: "+etag_gzip,response);
        assertResponseContains("ETag: ",response);   
        
        response = connector.getResponses("GET /context/data0.txt.gz HTTP/1.0\r\nHost:localhost:8080\r\nAccept-Encoding:gzip\r\nIf-None-Match: W/\"wobble\"\r\n\r\n");
        assertResponseContains("Content-Length: 9", response);
        assertResponseContains("fake gzip",response);
        assertResponseContains("Content-Type: application/gzip",response);
        assertResponseNotContains("Vary: Accept-Encoding",response);
        assertResponseNotContains("Content-Encoding: gzip",response);
        assertResponseNotContains("ETag: "+etag_gzip,response);
        assertResponseContains("ETag: ",response);
        
        response = connector.getResponses("GET /context/data0.txt HTTP/1.0\r\nHost:localhost:8080\r\nAccept-Encoding:gzip\r\nIf-None-Match: "+etag_gzip+"\r\n\r\n");
        assertResponseContains("304 Not Modified", response);
        assertResponseContains("ETag: "+etag_gzip,response);

        response = connector.getResponses("GET /context/data0.txt HTTP/1.0\r\nHost:localhost:8080\r\nAccept-Encoding:gzip\r\nIf-None-Match: "+etag+"\r\n\r\n");
        assertResponseContains("304 Not Modified", response);
        assertResponseContains("ETag: "+etag,response);
        
        response = connector.getResponses("GET /context/data0.txt HTTP/1.0\r\nHost:localhost:8080\r\nAccept-Encoding:gzip\r\nIf-None-Match: W/\"foobar\","+etag_gzip+"\r\n\r\n");
        assertResponseContains("304 Not Modified", response);
        assertResponseContains("ETag: "+etag_gzip,response);

        response = connector.getResponses("GET /context/data0.txt HTTP/1.0\r\nHost:localhost:8080\r\nAccept-Encoding:gzip\r\nIf-None-Match: W/\"foobar\","+etag+"\r\n\r\n");
        assertResponseContains("304 Not Modified", response);
        assertResponseContains("ETag: "+etag,response);
        
    }

    @Test
    public void testCachedGzip() throws Exception
    {
        testdir.ensureEmpty();
        File resBase = testdir.getPathFile("docroot").toFile();
        FS.ensureDirExists(resBase);
        File file0 = new File(resBase, "data0.txt");
        createFile(file0, "Hello Text 0");
        File file0gz = new File(resBase, "data0.txt.gz");
        createFile(file0gz, "fake gzip");

        String resBasePath = resBase.getAbsolutePath();

        ServletHolder defholder = context.addServlet(DefaultServlet.class, "/");
        defholder.setInitParameter("dirAllowed", "false");
        defholder.setInitParameter("redirectWelcome", "false");
        defholder.setInitParameter("welcomeServlets", "false");
        defholder.setInitParameter("gzip", "true");
        defholder.setInitParameter("etags", "true");
        defholder.setInitParameter("resourceBase", resBasePath);
        defholder.setInitParameter("maxCachedFiles", "1024");
        defholder.setInitParameter("maxCachedFileSize", "200000000");
        defholder.setInitParameter("maxCacheSize", "256000000"); 

        String response = connector.getResponses("GET /context/data0.txt HTTP/1.0\r\nHost:localhost:8080\r\n\r\n");
        assertResponseContains("Content-Length: 12", response);
        assertResponseContains("Content-Type: text/plain",response);
        assertResponseContains("Hello Text 0",response);
        assertResponseContains("Vary: Accept-Encoding",response);
        assertResponseContains("ETag: ",response);
        assertResponseNotContains("Content-Encoding: gzip",response);
        int e=response.indexOf("ETag: ");
        String etag = response.substring(e+6,response.indexOf('"',e+11)+1);
        String etag_gzip = etag.substring(0,etag.length()-1)+"--gzip\"";
        
        response = connector.getResponses("GET /context/data0.txt HTTP/1.0\r\nHost:localhost:8080\r\nAccept-Encoding:gzip\r\n\r\n");
        assertResponseContains("Content-Length: 9", response);
        assertResponseContains("fake gzip",response);
        assertResponseContains("Content-Type: text/plain",response);
        assertResponseContains("Vary: Accept-Encoding",response);
        assertResponseContains("Content-Encoding: gzip",response);
        assertResponseContains("ETag: "+etag_gzip,response);
        
        response = connector.getResponses("GET /context/data0.txt.gz HTTP/1.0\r\nHost:localhost:8080\r\nAccept-Encoding:gzip\r\n\r\n");
        assertResponseContains("Content-Length: 9", response);
        assertResponseContains("fake gzip",response);
        assertResponseContains("Content-Type: application/gzip",response);
        assertResponseNotContains("Vary: Accept-Encoding",response);
        assertResponseNotContains("Content-Encoding: gzip",response);
        assertResponseNotContains("ETag: "+etag_gzip,response);
        assertResponseContains("ETag: ",response);
        
        response = connector.getResponses("GET /context/data0.txt HTTP/1.0\r\nHost:localhost:8080\r\nAccept-Encoding:gzip\r\nIf-None-Match: "+etag_gzip+"\r\n\r\n");
        assertResponseContains("304 Not Modified", response);
        assertResponseContains("ETag: "+etag_gzip,response);

        response = connector.getResponses("GET /context/data0.txt HTTP/1.0\r\nHost:localhost:8080\r\nAccept-Encoding:gzip\r\nIf-None-Match: "+etag+"\r\n\r\n");
        assertResponseContains("304 Not Modified", response);
        assertResponseContains("ETag: "+etag,response);
        
        response = connector.getResponses("GET /context/data0.txt HTTP/1.0\r\nHost:localhost:8080\r\nAccept-Encoding:gzip\r\nIf-None-Match: W/\"foobar\","+etag_gzip+"\r\n\r\n");
        assertResponseContains("304 Not Modified", response);
        assertResponseContains("ETag: "+etag_gzip,response);

        response = connector.getResponses("GET /context/data0.txt HTTP/1.0\r\nHost:localhost:8080\r\nAccept-Encoding:gzip\r\nIf-None-Match: W/\"foobar\","+etag+"\r\n\r\n");
        assertResponseContains("304 Not Modified", response);
        assertResponseContains("ETag: "+etag,response);
    }

    @Test
    public void testControlCharacter() throws Exception
    {
        testdir.ensureEmpty();
        File docRoot = testdir.getPathFile("docroot").toFile();
        FS.ensureDirExists(docRoot);
        ServletHolder defholder = context.addServlet(DefaultServlet.class, "/");
        defholder.setInitParameter("resourceBase", docRoot.getAbsolutePath());

        String rawResponse = connector.getResponse("GET /context/%0a HTTP/1.1\r\nHost: local\r\nConnection: close\r\n\r\n");
        HttpTester.Response response = HttpTester.parseResponse(rawResponse);
        System.out.println(response + "\n" + response.getContent());
        assertThat("Response.status", response.getStatus(), anyOf(is(HttpServletResponse.SC_NOT_FOUND), is(HttpServletResponse.SC_INTERNAL_SERVER_ERROR)));
        assertThat("Response.content", response.getContent(), is(not(containsString(docRoot.toString()))));
    }

    @Test
    public void testIfModifiedSmall() throws Exception
    {
        testIfModified("Hello World");
    }
    
    @Test
    public void testIfModifiedLarge() throws Exception
    {
        testIfModified("Now is the time for all good men to come to the aid of the party");
    }

    public void testIfModified(String content) throws Exception
    {
        testdir.ensureEmpty();
        File resBase = testdir.getPathFile("docroot").toFile();
        FS.ensureDirExists(resBase);
        File file = new File(resBase, "file.txt");

        String resBasePath = resBase.getAbsolutePath();

        ServletHolder defholder = context.addServlet(DefaultServlet.class, "/");
        defholder.setInitParameter("resourceBase", resBasePath);
        defholder.setInitParameter("maxCacheSize", "4096");
        defholder.setInitParameter("maxCachedFileSize", "25");
        defholder.setInitParameter("maxCachedFiles", "100");

        String response = connector.getResponses("GET /context/file.txt HTTP/1.0\r\n\r\n");
        assertResponseContains("404", response);

        createFile(file, content);
        response = connector.getResponses("GET /context/file.txt HTTP/1.1\r\nHost:test\r\nConnection:close\r\n\r\n");

        assertResponseContains("200", response);
        assertResponseContains("Last-Modified", response);
        String last_modified = getHeaderValue("Last-Modified",response);
        
        response = connector.getResponses("GET /context/file.txt HTTP/1.1\r\nHost:test\r\nConnection:close\r\nIf-Modified-Since: "+last_modified+"\r\n\r\n");
        assertResponseContains("304", response);
        
        response = connector.getResponses("GET /context/file.txt HTTP/1.1\r\nHost:test\r\nConnection:close\r\nIf-Modified-Since: "+DateGenerator.formatDate(System.currentTimeMillis()-10000)+"\r\n\r\n");
        assertResponseContains("200", response);
        
        response = connector.getResponses("GET /context/file.txt HTTP/1.1\r\nHost:test\r\nConnection:close\r\nIf-Modified-Since: "+DateGenerator.formatDate(System.currentTimeMillis()+10000)+"\r\n\r\n");
        assertResponseContains("304", response);
        
        response = connector.getResponses("GET /context/file.txt HTTP/1.1\r\nHost:test\r\nConnection:close\r\nIf-Unmodified-Since: "+DateGenerator.formatDate(System.currentTimeMillis()+10000)+"\r\n\r\n");
        assertResponseContains("200", response);
        
        response = connector.getResponses("GET /context/file.txt HTTP/1.1\r\nHost:test\r\nConnection:close\r\nIf-Unmodified-Since: "+DateGenerator.formatDate(System.currentTimeMillis()-10000)+"\r\n\r\n");
        assertResponseContains("412", response);
    }

    @Test
    public void testIfETagSmall() throws Exception
    {
        testIfETag("Hello World");
    }
    
    @Test
    public void testIfETagLarge() throws Exception
    {
        testIfETag("Now is the time for all good men to come to the aid of the party");
    }

    public void testIfETag(String content) throws Exception
    {
        testdir.ensureEmpty();
        File resBase = testdir.getPathFile("docroot").toFile();
        FS.ensureDirExists(resBase);
        File file = new File(resBase, "file.txt");

        String resBasePath = resBase.getAbsolutePath();

        ServletHolder defholder = context.addServlet(DefaultServlet.class, "/");
        defholder.setInitParameter("resourceBase", resBasePath);
        defholder.setInitParameter("maxCacheSize", "4096");
        defholder.setInitParameter("maxCachedFileSize", "25");
        defholder.setInitParameter("maxCachedFiles", "100");
        defholder.setInitParameter("etags", "true");

        String response;

        createFile(file, content);
        response = connector.getResponses("GET /context/file.txt HTTP/1.1\r\nHost:test\r\nConnection:close\r\n\r\n");

        assertResponseContains("200", response);
        assertResponseContains("ETag", response);
        String etag = getHeaderValue("ETag",response);
        
        response = connector.getResponses("GET /context/file.txt HTTP/1.1\r\nHost:test\r\nConnection:close\r\nIf-None-Match: "+etag+"\r\n\r\n");
        assertResponseContains("304", response);
        
        response = connector.getResponses("GET /context/file.txt HTTP/1.1\r\nHost:test\r\nConnection:close\r\nIf-None-Match: wibble,"+etag+",wobble\r\n\r\n");
        assertResponseContains("304", response);
        
        response = connector.getResponses("GET /context/file.txt HTTP/1.1\r\nHost:test\r\nConnection:close\r\nIf-None-Match: wibble\r\n\r\n");
        assertResponseContains("200", response);
        
        response = connector.getResponses("GET /context/file.txt HTTP/1.1\r\nHost:test\r\nConnection:close\r\nIf-None-Match: wibble, wobble\r\n\r\n");
        assertResponseContains("200", response);
        
        response = connector.getResponses("GET /context/file.txt HTTP/1.1\r\nHost:test\r\nConnection:close\r\nIf-Match: "+etag+"\r\n\r\n");
        assertResponseContains("200", response);
        
        response = connector.getResponses("GET /context/file.txt HTTP/1.1\r\nHost:test\r\nConnection:close\r\nIf-Match: wibble,"+etag+",wobble\r\n\r\n");
        assertResponseContains("200", response);
        
        response = connector.getResponses("GET /context/file.txt HTTP/1.1\r\nHost:test\r\nConnection:close\r\nIf-Match: wibble\r\n\r\n");
        assertResponseContains("412", response);
        
        response = connector.getResponses("GET /context/file.txt HTTP/1.1\r\nHost:test\r\nConnection:close\r\nIf-Match: wibble, wobble\r\n\r\n");
        assertResponseContains("412", response);
        
    }
    
    public static class OutputFilter implements Filter
    {
        @Override
        public void init(FilterConfig filterConfig) throws ServletException
        {
        }

        @Override
        public void doFilter(ServletRequest request, ServletResponse response, FilterChain chain) throws IOException, ServletException
        {
            response.getOutputStream().println("Extra Info");
            chain.doFilter(request, response);
        }

        @Override
        public void destroy()
        {
        }
    }

    public static class WriterFilter implements Filter
    {
        @Override
        public void init(FilterConfig filterConfig) throws ServletException
        {
        }

        @Override
        public void doFilter(ServletRequest request, ServletResponse response, FilterChain chain) throws IOException, ServletException
        {
            response.getWriter().println("Extra Info");
            chain.doFilter(request, response);
        }

        @Override
        public void destroy()
        {
        }
    }

    private void createFile(File file, String str) throws IOException
    {
        FileOutputStream out = null;
        try
        {
            out = new FileOutputStream(file);
            out.write(str.getBytes(StandardCharsets.UTF_8));
            out.flush();
        }
        finally
        {
            IO.close(out);
        }
    }

    private void assertResponseNotContains(String forbidden, String response)
    {
        Assert.assertThat(response,Matchers.not(Matchers.containsString(forbidden)));
    }

    private int assertResponseContains(String expected, String response)
    {
        Assert.assertThat(response,Matchers.containsString(expected));
        return response.indexOf(expected);
    }

    private void deleteFile(File file) throws IOException
    {
        if (OS.IS_WINDOWS)
        {
            // Windows doesn't seem to like to delete content that was recently created
            // Attempt a delete and if it fails, attempt a rename
            boolean deleted = file.delete();
            if (!deleted)
            {
                File deletedDir = MavenTestingUtils.getTargetFile(".deleted");
                FS.ensureDirExists(deletedDir);
                File dest = File.createTempFile(file.getName(), "deleted", deletedDir);
                boolean renamed = file.renameTo(dest);
                if (!renamed)
                    System.err.println("WARNING: unable to move file out of the way: " + file.getName());
            }
        }
        else
        {
            Assert.assertTrue("Deleting: " + file.getName(), file.delete());
        }
    }
    
    private String getHeaderValue(String header, String response)
    {
        Pattern pattern=Pattern.compile("[\\r\\n]"+header+"\\s*:\\s*(.*?)\\s*[\\r\\n]");
        Matcher matcher = pattern.matcher(response);
        if (matcher.find())
            return matcher.group(1);
        return null;
    }
}<|MERGE_RESOLUTION|>--- conflicted
+++ resolved
@@ -18,16 +18,6 @@
 
 package org.eclipse.jetty.servlet;
 
-<<<<<<< HEAD
-import static org.hamcrest.CoreMatchers.anyOf;
-import static org.hamcrest.CoreMatchers.containsString;
-import static org.hamcrest.CoreMatchers.is;
-import static org.hamcrest.CoreMatchers.not;
-import static org.junit.Assert.assertThat;
-import static org.junit.Assert.assertTrue;
-
-=======
->>>>>>> 31b0de22
 import java.io.File;
 import java.io.FileOutputStream;
 import java.io.IOException;
@@ -67,6 +57,11 @@
 import org.junit.Rule;
 import org.junit.Test;
 
+import static org.hamcrest.CoreMatchers.anyOf;
+import static org.hamcrest.CoreMatchers.containsString;
+import static org.hamcrest.CoreMatchers.is;
+import static org.hamcrest.CoreMatchers.not;
+import static org.junit.Assert.assertThat;
 import static org.junit.Assert.assertTrue;
 
 public class DefaultServletTest
@@ -431,7 +426,7 @@
         assertTrue(index.delete());
         response = connector.getResponses("GET /context/dir/ HTTP/1.0\r\n\r\n");
         assertResponseContains("Location: http://0.0.0.0/context/dir/index.htm", response);
-        
+
         assertTrue(inde.delete());
         response = connector.getResponses("GET /context/dir/ HTTP/1.0\r\n\r\n");
         assertResponseContains("403", response);
@@ -541,7 +536,7 @@
         if (!OS.IS_WINDOWS)
         {
             context.clearAliasChecks();
-            
+
             Files.createSymbolicLink(dirLink.toPath(),dir.toPath());
             Files.createSymbolicLink(dirRLink.toPath(),new File("dir").toPath());
             Files.createSymbolicLink(link.toPath(),foobar.toPath());
@@ -629,12 +624,12 @@
     {
         if (!OS.IS_LINUX)
             return;
-        
+
         testdir.ensureEmpty();
         File resBase = testdir.getPathFile("docroot").toFile();
         FS.ensureDirExists(resBase);
         context.setBaseResource(Resource.newResource(resBase));
-        
+
         File index = new File(resBase, "index.html");
         createFile(index, "<h1>Hello World</h1>");
 
@@ -650,19 +645,19 @@
 
         response = connector.getResponses("GET /context/index.html HTTP/1.0\r\n\r\n");
         assertResponseContains("<h1>Hello World</h1>", response);
-        
+
         ResourceContentFactory factory = (ResourceContentFactory)context.getServletContext().getAttribute("resourceCache");
-        
+
         HttpContent content = factory.getContent("/index.html",200);
         ByteBuffer buffer = content.getDirectBuffer();
-        Assert.assertTrue(buffer.isDirect());        
+        Assert.assertTrue(buffer.isDirect());
         content = factory.getContent("/index.html",5);
         buffer = content.getDirectBuffer();
-        Assert.assertTrue(buffer==null);        
-    }
-    
-    
-    
+        Assert.assertTrue(buffer==null);
+    }
+
+
+
     @Test
     public void testRangeRequests() throws Exception
     {
@@ -835,7 +830,7 @@
         server.stop();
         context.addFilter(OutputFilter.class,"/*",EnumSet.of(DispatcherType.REQUEST));
         server.start();
-        
+
         response = connector.getResponses("GET /context/data0.txt HTTP/1.0\r\n\r\n");
         assertResponseContains("Content-Length: 2", response); // 20 something long
         assertResponseContains("Extra Info", response);
@@ -846,7 +841,7 @@
         context.getServletHandler().setFilters(new FilterHolder[]{});
         context.addFilter(WriterFilter.class,"/*",EnumSet.of(DispatcherType.REQUEST));
         server.start();
-        
+
         response = connector.getResponses("GET /context/data0.txt HTTP/1.0\r\n\r\n");
         assertResponseContains("Content-Length: 2", response); // 20 something long
         assertResponseContains("Extra Info", response);
@@ -885,7 +880,7 @@
         int e=response.indexOf("ETag: ");
         String etag = response.substring(e+6,response.indexOf('"',e+11)+1);
         String etag_gzip = etag.substring(0,etag.length()-1)+"--gzip\"";
-        
+
         response = connector.getResponses("GET /context/data0.txt HTTP/1.0\r\nHost:localhost:8080\r\nAccept-Encoding:gzip\r\n\r\n");
         assertResponseContains("Content-Length: 9", response);
         assertResponseContains("fake gzip",response);
@@ -893,7 +888,7 @@
         assertResponseContains("Vary: Accept-Encoding",response);
         assertResponseContains("Content-Encoding: gzip",response);
         assertResponseContains("ETag: "+etag_gzip,response);
-        
+
         response = connector.getResponses("GET /context/data0.txt.gz HTTP/1.0\r\nHost:localhost:8080\r\nAccept-Encoding:gzip\r\n\r\n");
         assertResponseContains("Content-Length: 9", response);
         assertResponseContains("fake gzip",response);
@@ -901,8 +896,8 @@
         assertResponseNotContains("Vary: Accept-Encoding",response);
         assertResponseNotContains("Content-Encoding: gzip",response);
         assertResponseNotContains("ETag: "+etag_gzip,response);
-        assertResponseContains("ETag: ",response);   
-        
+        assertResponseContains("ETag: ",response);
+
         response = connector.getResponses("GET /context/data0.txt.gz HTTP/1.0\r\nHost:localhost:8080\r\nAccept-Encoding:gzip\r\nIf-None-Match: W/\"wobble\"\r\n\r\n");
         assertResponseContains("Content-Length: 9", response);
         assertResponseContains("fake gzip",response);
@@ -911,7 +906,7 @@
         assertResponseNotContains("Content-Encoding: gzip",response);
         assertResponseNotContains("ETag: "+etag_gzip,response);
         assertResponseContains("ETag: ",response);
-        
+
         response = connector.getResponses("GET /context/data0.txt HTTP/1.0\r\nHost:localhost:8080\r\nAccept-Encoding:gzip\r\nIf-None-Match: "+etag_gzip+"\r\n\r\n");
         assertResponseContains("304 Not Modified", response);
         assertResponseContains("ETag: "+etag_gzip,response);
@@ -919,7 +914,7 @@
         response = connector.getResponses("GET /context/data0.txt HTTP/1.0\r\nHost:localhost:8080\r\nAccept-Encoding:gzip\r\nIf-None-Match: "+etag+"\r\n\r\n");
         assertResponseContains("304 Not Modified", response);
         assertResponseContains("ETag: "+etag,response);
-        
+
         response = connector.getResponses("GET /context/data0.txt HTTP/1.0\r\nHost:localhost:8080\r\nAccept-Encoding:gzip\r\nIf-None-Match: W/\"foobar\","+etag_gzip+"\r\n\r\n");
         assertResponseContains("304 Not Modified", response);
         assertResponseContains("ETag: "+etag_gzip,response);
@@ -927,7 +922,7 @@
         response = connector.getResponses("GET /context/data0.txt HTTP/1.0\r\nHost:localhost:8080\r\nAccept-Encoding:gzip\r\nIf-None-Match: W/\"foobar\","+etag+"\r\n\r\n");
         assertResponseContains("304 Not Modified", response);
         assertResponseContains("ETag: "+etag,response);
-        
+
     }
 
     @Test
@@ -952,7 +947,7 @@
         defholder.setInitParameter("resourceBase", resBasePath);
         defholder.setInitParameter("maxCachedFiles", "1024");
         defholder.setInitParameter("maxCachedFileSize", "200000000");
-        defholder.setInitParameter("maxCacheSize", "256000000"); 
+        defholder.setInitParameter("maxCacheSize", "256000000");
 
         String response = connector.getResponses("GET /context/data0.txt HTTP/1.0\r\nHost:localhost:8080\r\n\r\n");
         assertResponseContains("Content-Length: 12", response);
@@ -964,7 +959,7 @@
         int e=response.indexOf("ETag: ");
         String etag = response.substring(e+6,response.indexOf('"',e+11)+1);
         String etag_gzip = etag.substring(0,etag.length()-1)+"--gzip\"";
-        
+
         response = connector.getResponses("GET /context/data0.txt HTTP/1.0\r\nHost:localhost:8080\r\nAccept-Encoding:gzip\r\n\r\n");
         assertResponseContains("Content-Length: 9", response);
         assertResponseContains("fake gzip",response);
@@ -972,7 +967,7 @@
         assertResponseContains("Vary: Accept-Encoding",response);
         assertResponseContains("Content-Encoding: gzip",response);
         assertResponseContains("ETag: "+etag_gzip,response);
-        
+
         response = connector.getResponses("GET /context/data0.txt.gz HTTP/1.0\r\nHost:localhost:8080\r\nAccept-Encoding:gzip\r\n\r\n");
         assertResponseContains("Content-Length: 9", response);
         assertResponseContains("fake gzip",response);
@@ -981,7 +976,7 @@
         assertResponseNotContains("Content-Encoding: gzip",response);
         assertResponseNotContains("ETag: "+etag_gzip,response);
         assertResponseContains("ETag: ",response);
-        
+
         response = connector.getResponses("GET /context/data0.txt HTTP/1.0\r\nHost:localhost:8080\r\nAccept-Encoding:gzip\r\nIf-None-Match: "+etag_gzip+"\r\n\r\n");
         assertResponseContains("304 Not Modified", response);
         assertResponseContains("ETag: "+etag_gzip,response);
@@ -989,7 +984,7 @@
         response = connector.getResponses("GET /context/data0.txt HTTP/1.0\r\nHost:localhost:8080\r\nAccept-Encoding:gzip\r\nIf-None-Match: "+etag+"\r\n\r\n");
         assertResponseContains("304 Not Modified", response);
         assertResponseContains("ETag: "+etag,response);
-        
+
         response = connector.getResponses("GET /context/data0.txt HTTP/1.0\r\nHost:localhost:8080\r\nAccept-Encoding:gzip\r\nIf-None-Match: W/\"foobar\","+etag_gzip+"\r\n\r\n");
         assertResponseContains("304 Not Modified", response);
         assertResponseContains("ETag: "+etag_gzip,response);
