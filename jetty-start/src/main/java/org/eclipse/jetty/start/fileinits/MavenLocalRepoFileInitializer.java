//
// ========================================================================
// Copyright (c) 1995-2021 Mort Bay Consulting Pty Ltd and others.
//
// This program and the accompanying materials are made available under the
// terms of the Eclipse Public License v. 2.0 which is available at
// https://www.eclipse.org/legal/epl-2.0, or the Apache License, Version 2.0
// which is available at https://www.apache.org/licenses/LICENSE-2.0.
//
// SPDX-License-Identifier: EPL-2.0 OR Apache-2.0
// ========================================================================
//

package org.eclipse.jetty.start.fileinits;

import java.io.IOException;
import java.net.URI;
import java.nio.file.Files;
import java.nio.file.Path;
import java.nio.file.Paths;
import javax.xml.parsers.ParserConfigurationException;

import org.eclipse.jetty.start.BaseHome;
import org.eclipse.jetty.start.FS;
import org.eclipse.jetty.start.FileInitializer;
import org.eclipse.jetty.start.StartLog;
import org.eclipse.jetty.start.Utils;
import org.xml.sax.SAXException;

/**
 * Attempt to download a <code>maven://</code> URI, by first attempting to find
 * the resource in the maven repository system (starting with local, then
 * central)
 * <p>
 * Valid URI Formats:
 * <dl>
 * <dt>{@code maven://<groupId>/<artifactId>/<version>}</dt>
 * <dd>minimum requirement (type defaults to <code>jar</code>, with no classifier)</dd>
 * <dt>{@code maven://<groupId>/<artifactId>/<version>/<type>}</dt>
 * <dd>optional type requirement</dd>
 * <dt><code>{@code maven://<groupId>/<artifactId>/<version>/<type>/<classifier>}</code></dt>
 * <dd>optional type and classifier requirement</dd>
 * </dl>
 */
public class MavenLocalRepoFileInitializer extends FileInitializer
{
    public static class Coordinates
    {
        public String groupId;
        public String artifactId;
        public String version;
        public String type;
        public String classifier;
        private String mavenRepoUri = DEFAULT_REMOTE_REPO;

        public String toPath()
        {
            return toActualPath(version);
        }

        private String toActualPath(String actualVersion)
        {
            StringBuilder pathlike = new StringBuilder();
            pathlike.append(groupId.replace('.', '/'));
            pathlike.append('/').append(artifactId);
            pathlike.append('/').append(version);
            pathlike.append('/').append(artifactId);
            pathlike.append('-').append(actualVersion);
            if (classifier != null)
            {
                pathlike.append('-').append(classifier);
            }
            pathlike.append('.').append(type);
            return pathlike.toString();
        }

        public String toMetadataPath()
        {
            StringBuilder pathLike = new StringBuilder();
            pathLike.append(groupId.replace('.', '/'));
            pathLike.append('/').append(artifactId);
            pathLike.append('/').append(version);
            pathLike.append("/maven-metadata.xml");

            return pathLike.toString();
        }

        public URI toCentralURI()
        {
            return URI.create(mavenRepoUri + toPath());
        }

        public URI toCentralURI(String actualVersion)
        {
            return URI.create(mavenRepoUri + toActualPath(actualVersion));
        }

        public URI toSnapshotMetadataXmlURI()
        {
            return URI.create(mavenRepoUri + toMetadataPath());
        }
    }

<<<<<<< HEAD
    private final Path localRepositoryDir;
=======
    private static final String DEFAULT_REMOTE_REPO = "https://repo1.maven.org/maven2/";
    private Path localRepositoryDir;
>>>>>>> 4c515914
    private final boolean readonly;
    private String mavenRepoUri;

    public MavenLocalRepoFileInitializer(BaseHome baseHome)
    {
        this(baseHome, null, true);
    }

    public MavenLocalRepoFileInitializer(BaseHome baseHome, Path localRepoDir, boolean readonly)
    {
        this(baseHome, localRepoDir, readonly, null);
    }

    public MavenLocalRepoFileInitializer(BaseHome baseHome, Path localRepoDir, boolean readonly, String mavenRepoUri)
    {
        super(baseHome, "maven");
        this.localRepositoryDir = localRepoDir != null ? localRepoDir : newTempRepo();
        this.readonly = readonly;
        this.mavenRepoUri = mavenRepoUri;
    }

    private static Path newTempRepo()
    {
        Path javaTempDir = Paths.get(System.getProperty("java.io.tmpdir"));
        // Simple return here, don't create the directory, unless it's being used.
        return javaTempDir.resolve("jetty-start-downloads");
    }

    @Override
    public boolean create(URI uri, String location) throws IOException
    {
        Coordinates coords = getCoordinates(uri);
        if (coords == null)
        {
            // Skip, not a maven:// URI
            return false;
        }

        URI destURI = URI.create(location);
        if (destURI.isAbsolute() && destURI.getScheme().equals("extract"))
        {
            // Extract Flow

            // Download to local repo.
            Path localFile = localRepositoryDir.resolve(coords.toPath());
            if (!FS.canReadFile(localFile))
            {
                if (FS.ensureDirectoryExists(localFile.getParent()))
                    StartLog.info("mkdir " + _basehome.toShortForm(localFile.getParent()));
                download(coords, localFile);
                if (!FS.canReadFile(localFile))
                {
                    throw new IOException("Unable to establish temp copy of file to extract: " + localFile);
                }
            }

            // Destination Directory
            Path destination;
            String extractLocation = destURI.getSchemeSpecificPart();
            if (extractLocation.equals("/"))
            {
                destination = _basehome.getBasePath();
            }
            else
            {
                extractLocation = extractLocation.replaceFirst("^[/\\\\]*", "");
                if (!extractLocation.endsWith("/"))
                    throw new IOException("Extract mode can only unpack to a directory, end your URL with a slash: " + location);
                destination = _basehome.getBasePath().resolve(extractLocation);

                if (Files.exists(destination) && !Files.isDirectory(destination))
                    throw new IOException("Destination already exists, and is not a directory: " + destination);

                if (!destination.startsWith(_basehome.getBasePath()))
                    throw new IOException("For security reasons, Jetty start is unable to extract outside of the ${jetty.base} - " + location);
            }

            FS.extract(localFile, destination);
        }
        else
        {
            // Copy Flow
            Path destination = getDestination(uri, location);
            if (isFilePresent(destination))
                return false;

            // Grab copy from local repository (download if needed to local repository)
            Path localRepoFile = getLocalRepoFile(coords);

            if (localRepoFile != null)
            {
                if (FS.ensureDirectoryExists(destination.getParent()))
                    StartLog.info("mkdir " + _basehome.toShortForm(destination.getParent()));
                StartLog.info("copy %s to %s", localRepoFile, _basehome.toShortForm(destination));
                Files.copy(localRepoFile, destination);
                return true;
            }

            // normal non-local repo version
            download(coords, destination);
        }

        return true;
    }

    private Path getLocalRepoFile(Coordinates coords) throws IOException
    {
        Path localFile = localRepositoryDir.resolve(coords.toPath());
        if (FS.canReadFile(localFile))
            return localFile;

        // Download, if needed
        if (!readonly)
        {
            download(coords, localFile);
            return localFile;
        }

        return null;
    }

    public String getRemoteUri()
    {
        if (this.mavenRepoUri != null)
        {
            return this.mavenRepoUri;
        }
        else
        {
            return System.getProperty("maven.repo.uri", DEFAULT_REMOTE_REPO);
        }
    }

    public Coordinates getCoordinates(URI uri)
    {
        if (!"maven".equalsIgnoreCase(uri.getScheme()))
        {
            return null;
        }

        String ssp = uri.getSchemeSpecificPart();

        if (ssp.startsWith("//"))
        {
            ssp = ssp.substring(2);
        }

        String[] parts = ssp.split("/");

        if (StartLog.isDebugEnabled())
        {
            StartLog.debug("ssp = %s", ssp);
            StartLog.debug("parts = %d", parts.length);
            for (int i = 0; i < parts.length; i++)
            {
                StartLog.debug("  part[%2d]: [%s]", i, parts[i]);
            }
        }

        if (parts.length < 3)
        {
            throw new RuntimeException("Not a valid maven:// uri - " + uri);
        }

        Coordinates coords = new Coordinates();
        coords.groupId = parts[0];
        coords.artifactId = parts[1];
        coords.version = parts[2];
        coords.type = "jar";
        coords.classifier = null;
        coords.mavenRepoUri = getRemoteUri();

        if (parts.length >= 4)
        {
            if (Utils.isNotBlank(parts[3]))
            {
                coords.type = parts[3];
            }

            if ((parts.length == 5) && (Utils.isNotBlank(parts[4])))
            {
                coords.classifier = parts[4];
            }
        }

        return coords;
    }

    protected void download(Coordinates coords, Path destination)
        throws IOException
    {
        if (coords.version.endsWith("-SNAPSHOT"))
        {
            Path localRepoMetadataPath = localRepositoryDir.resolve(coords.toMetadataPath());
            if (isMetadataStale(localRepoMetadataPath))
            {
                // Grab a fresh copy of the metadata xml
                URI mavenMetadataURI = coords.toSnapshotMetadataXmlURI();
                super.download(mavenMetadataURI, localRepoMetadataPath);
            }

            if (Files.exists(localRepoMetadataPath))
            {
                // parse metadata to get actual SNAPSHOT version
                String actualVersion = getMetadataVersion(localRepoMetadataPath, coords);
                super.download(coords.toCentralURI(actualVersion), destination);
            }
        }
        else
        {
            super.download(coords.toCentralURI(), destination);
        }
    }

    private boolean isMetadataStale(Path localRepoMetadataPath)
    {
        if (!Files.exists(localRepoMetadataPath))
        {
            // doesn't exist, it's stale.
            return true;
        }

        try
        {
            MavenMetadata mavenMetadata = new MavenMetadata(localRepoMetadataPath);
            return MavenMetadata.isExpiredTimestamp(mavenMetadata.getLastUpdated());
        }
        catch (IOException | ParserConfigurationException | SAXException e)
        {
            return true;
        }
    }

    private String getMetadataVersion(Path localRepoMetadataPath, Coordinates coords) throws IOException
    {
        try
        {
            MavenMetadata mavenMetadata = new MavenMetadata(localRepoMetadataPath);
            MavenMetadata.Snapshot snapshot = mavenMetadata.getSnapshot(coords.classifier, coords.type);
            return snapshot.value;
        }
        catch (IOException | ParserConfigurationException | SAXException e)
        {
            throw new IOException("Unable to parse " + localRepoMetadataPath, e);
        }
    }

    /**
     * protected only for testing purpose
     *
     * @param uri the the uri to download
     * @param destination the destination File
     */
    @Override
    protected void download(URI uri, Path destination)
        throws IOException
    {
        super.download(uri, destination);
    }
}<|MERGE_RESOLUTION|>--- conflicted
+++ resolved
@@ -101,12 +101,10 @@
         }
     }
 
-<<<<<<< HEAD
     private final Path localRepositoryDir;
-=======
+
     private static final String DEFAULT_REMOTE_REPO = "https://repo1.maven.org/maven2/";
-    private Path localRepositoryDir;
->>>>>>> 4c515914
+
     private final boolean readonly;
     private String mavenRepoUri;
 
